all: mnist_runtime.cpp
<<<<<<< HEAD
	$(CXX) -std=c++11 -O -o mnist_runtime mnist_runtime.cpp -lnnabla -lnnabla_utils -lhdf5-static
=======
	$(CXX) -std=c++11 -D TIMING -O -o mnist_runtime mnist_runtime.cpp -lnnabla -lnnabla_utils

cuda: mnist_runtime.cpp
	$(CXX) -std=c++11 -D TIMING -D WITH_CUDA -O -o mnist_runtime_cuda mnist_runtime.cpp -lnnabla -lnnabla_utils -lnnabla_cuda
>>>>>>> 63d207e6

clean:
	rm -f mnist_runtime<|MERGE_RESOLUTION|>--- conflicted
+++ resolved
@@ -1,12 +1,8 @@
 all: mnist_runtime.cpp
-<<<<<<< HEAD
-	$(CXX) -std=c++11 -O -o mnist_runtime mnist_runtime.cpp -lnnabla -lnnabla_utils -lhdf5-static
-=======
 	$(CXX) -std=c++11 -D TIMING -O -o mnist_runtime mnist_runtime.cpp -lnnabla -lnnabla_utils
 
 cuda: mnist_runtime.cpp
 	$(CXX) -std=c++11 -D TIMING -D WITH_CUDA -O -o mnist_runtime_cuda mnist_runtime.cpp -lnnabla -lnnabla_utils -lnnabla_cuda
->>>>>>> 63d207e6
 
 clean:
 	rm -f mnist_runtime