ipython
pytest
pytest-xdist[psutil]~=3.3.1
scipy
librosa
backports.lzma
<<<<<<< HEAD
mlflow
setuptools>60.0.0
=======

mlflow
>>>>>>> fa9a8cfb
<|MERGE_RESOLUTION|>--- conflicted
+++ resolved
@@ -4,10 +4,5 @@
 scipy
 librosa
 backports.lzma
-<<<<<<< HEAD
 mlflow
-setuptools>60.0.0
-=======
-
-mlflow
->>>>>>> fa9a8cfb
+setuptools>60.0.0