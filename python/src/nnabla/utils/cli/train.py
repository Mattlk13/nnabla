# Copyright (c) 2017 Sony Corporation. All Rights Reserved.
#
# Licensed under the Apache License, Version 2.0 (the "License");
# you may not use this file except in compliance with the License.
# You may obtain a copy of the License at
#
#     http://www.apache.org/licenses/LICENSE-2.0
#
# Unless required by applicable law or agreed to in writing, software
# distributed under the License is distributed on an "AS IS" BASIS,
# WITHOUT WARRANTIES OR CONDITIONS OF ANY KIND, either express or implied.
# See the License for the specific language governing permissions and
# limitations under the License.

from six.moves import range
from collections import OrderedDict
from contextlib2 import ExitStack  # Backport from python3
import numpy as np
import glob
import os
import time
import zipfile

from nnabla.logger import logger
from nnabla import available_contexts
from nnabla.parameter import save_parameters, load_parameters
from nnabla.utils.progress import configure_progress, progress
from nnabla.utils.cli.utility import let_data_to_variable
from nnabla.utils.nnp_format import nnp_version

import nnabla.utils.load as load


_save_parameter_info = {}


def _save_parameters(args, suffix, epoch, force=False):
    global _save_parameter_info

    if suffix not in _save_parameter_info:
        _save_parameter_info[suffix] = {}
        _save_parameter_info[suffix]['epoch'] = 0
        _save_parameter_info[suffix]['time'] = 0

    current_time = time.time()
    timediff = current_time - _save_parameter_info[suffix]['time']
    epochdiff = epoch - _save_parameter_info[suffix]['epoch']

    globname = os.path.join(args.outdir, 'results_{}_*.nnp'.format(suffix))
    exists = glob.glob(globname)

    base = os.path.join(args.outdir, 'results_{}_{}'.format(suffix, epoch))
    filename = base + '.nnp'
    
    if not os.path.exists(filename) and \
       (force or timediff > 180.0 or epochdiff > 10):

        version_filename = base + '_version.txt'

        with open(version_filename, 'w') as file:
            file.write('{}\n'.format(nnp_version()))

        param_filename = base + '_param.protobuf'
        save_parameters(param_filename)

        with zipfile.ZipFile(filename, 'w') as nnp:
            nnp.write(version_filename, 'nnp_version.txt')
            nnp.write(_save_parameter_info['config'], os.path.basename(_save_parameter_info['config']))
            nnp.write(param_filename, 'parameter.protobuf')

        os.unlink(version_filename)
        os.unlink(param_filename)

        for exist in exists:
            os.unlink(exist)

        _save_parameter_info[suffix]['epoch'] = epoch
        _save_parameter_info[suffix]['time'] = current_time


def _update(iter, config, cost):
    loaded_datas = {}
    is_first_optimizer = True
    for opt in config.optimizers.values():
        o = opt.optimizer
        # Load dataset
        di = opt.data_iterator
        if o.data_iterator not in loaded_datas:
            loaded_datas[o.data_iterator] = di.next()
        datas = loaded_datas[o.data_iterator]
        for v, d in o.dataset_assign.items():
            dest_context = config.global_config.default_context if not o.forward_sequence or v not in o.forward_sequence[
                0].inputs else None
            let_data_to_variable(v.variable_instance, datas[
                                 di.variables.index(d)], ctx=dest_context)

        # Generate data
        for v, generator in o.generator_assign.items():
            dest_context = config.global_config.default_context if not o.forward_sequence or v not in o.forward_sequence[
                0].inputs else None
            let_data_to_variable(v.variable_instance,
                                 data=generator(v.shape), ctx=dest_context)

        # Monitor loss before forward to prepare input data while processing on
        # GPU
        if cost.variables:
            for l in cost.variables:
                cost.sum_iter += np.mean(l.variable_instance.d)
            if is_first_optimizer:
                is_first_optimizer = False
                progress("Training : cost={0:0.6f}".format(cost.sum_iter),
                         (iter % config.training_config.iter_per_epoch) * 1.0 / config.training_config.iter_per_epoch)
                cost.sum_epoch += cost.sum_iter
                cost.sum_iter = 0.0

        # Forward
        o.network.forward(o.forward_sequence)

        # Backward
        o.network.backward(o.backward_sequence, iter % o.update_interval == 0)

        # Update
        if iter % o.update_interval == o.update_interval - 1:
            if o.weight_decay > 0:
                o.solver.weight_decay(o.weight_decay)
            o.solver.update()

        if o.lr_decay != 1.0 and iter % o.lr_decay_interval == o.lr_decay_interval - 1:
            o.solver.set_learning_rate(o.solver.learning_rate() * o.lr_decay)

        # Reserve monitor loss
        cost.variables = o.loss_variables

    # Monitor loss at the end of iteration
    if iter % config.training_config.iter_per_epoch == config.training_config.iter_per_epoch - 1 and cost.variables:
        for l in cost.variables:
            cost.sum_iter += np.mean(l.variable_instance.d)
        cost.sum_epoch += cost.sum_iter
        cost.variables = None
        cost.sum_iter = 0.0

    return cost


def _evaluate(args, config, monitoring_report, best_error, epoch):
    error_str = ''
    valid_error = 0.0
    for name, mon in config.monitors.items():
        m = mon.monitor
        error_sum_monitor = 0.0
        error_count = 0
        di = mon.data_iterator
        dp_epoch = di.epoch
        while dp_epoch == di.epoch:
            # Set data to variable
            datas = di.next()
            for v, d in m.dataset_assign.items():
                dest_context = config.global_config.default_context if not m.forward_sequence or v not in m.forward_sequence[
                    0].inputs else None
                let_data_to_variable(v.variable_instance, datas[
                                     di.variables.index(d)], ctx=dest_context)

            # Generate data
            for v, generator in m.generator_assign.items():
                dest_context = config.global_config.default_context if not m.forward_sequence or v not in m.forward_sequence[
                    0].inputs else None
                let_data_to_variable(v.variable_instance,
                                     data=generator(v.shape), ctx=dest_context)

            # Sum error before forward to prepare input data while processing
            # on GPU
            if error_count > 0:
                for v in m.monitor_variables:
                    error_sum_monitor += np.mean(v.variable_instance.d)
                progress('Evaluating "{0}"'.format(
                    name) + ' : error={0:0.6f}'.format(
                    error_sum_monitor / error_count),
                    di.position * 1.0 / di.size)
            error_count += 1

            # Forward recursive
            m.network.forward(m.forward_sequence)

        # Sum error at the end of dataset
        for v in m.monitor_variables:
            error_sum_monitor += np.mean(v.variable_instance.d)

        error = error_sum_monitor / error_count
        monitoring_report.append('  {}: {}\n'.format(name, error))
        if error_str != '':
            error_str += ', '
        else:
            error_str = ' {'
        error_str += '{}={:.6f}'.format(name, error)
        if name == 'valid_error':
            valid_error = error
    if error_str != '':
        error_str += '}'

    # Save Parameters
    if (config.training_config.save_best) and \
       (best_error is None or valid_error <= best_error):
        best_error = valid_error
        _save_parameters(args, 'best', epoch, True)

    return best_error, error_str


def _get_current_parameter(args):

    globname = os.path.join(args.outdir, 'results_current_*.nnp')
    exists = glob.glob(globname)
    
    if len(exists) > 0:
        ex_list = {}

        for ex in exists:
            n = int(ex.rsplit('_', 1)[1].rsplit('.', 1)[0])
            ex_list[n] = ex

        last_epoch = sorted(ex_list.keys())[0]
        last_parameter = ex_list[last_epoch]
        logger.log(99, "Load parameter from [{}]".format(last_parameter))
        load.load([last_parameter], parameter_only=True)
        return last_epoch

    return 0


def train(args, config):
    global _save_parameter_info
    _save_parameter_info = {}

    _, config_ext = os.path.splitext(args.config)
    if config_ext == '.prototxt' or config_ext == '.nntxt':
        _save_parameter_info['config'] = args.config
    elif  config_ext == '.nnp':
        with zipfile.ZipFile(args.config, 'r') as nnp:
            for name in nnp.namelist():
                _, ext = os.path.splitext(name)
                if ext == '.nntxt' or ext == '.prototxt':
                    nnp.extract(name, args.outdir)
                    _save_parameter_info['config'] = os.path.join(args.outdir, name)

    last_epoch = 0
    if args.resume:
        last_epoch = _get_current_parameter(args)
        logger.log(99, "Resume from epoch {}".format(last_epoch))

    max_iter = config.training_config.max_epoch * \
        config.training_config.iter_per_epoch
    logger.log(99, 'Training epoch 1 of {} begin'.format(
        config.training_config.max_epoch))

    class Cost:
        pass
    cost = Cost()
    cost.sum_epoch = 0.0
    cost.sum_iter = 0.0
    cost.variables = None

    best_error = None

    last_iter = last_epoch * config.training_config.iter_per_epoch
    if last_iter < max_iter:
        for iter in range(last_iter, max_iter):
            cost = _update(iter, config, cost)

            if (iter + 1) % config.training_config.iter_per_epoch == 0:
                # End of epoch
                epoch = int(iter / config.training_config.iter_per_epoch + 1)
                cost_avg_epoch = cost.sum_epoch / config.training_config.iter_per_epoch
                monitoring_report = []

                # Evaluation
                error_str = ''
                if epoch % 10 == 0 or epoch <= 5:
                    best_error, error_str = _evaluate(
                        args, config, monitoring_report, best_error, epoch)

<<<<<<< HEAD
        if (iter + 1) % config.training_config.iter_per_epoch == 0:
            # End of epoch
            epoch = iter // config.training_config.iter_per_epoch + 1
            cost_avg_epoch = cost.sum_epoch / config.training_config.iter_per_epoch
            monitoring_report = []
=======
                # Write to monitoring_report.yml
                f = open(os.path.join(args.outdir, 'monitoring_report.yml'), 'a')
                f.write('{}:\n'.format(epoch))
                f.write('  cost: {}\n'.format(cost_avg_epoch))
                for str in monitoring_report:
                    f.write(str)
                f.close()
                cost.sum_epoch = 0
>>>>>>> c15cf62b

                _save_parameters(args, 'current', epoch)

                logger.log(99, 'epoch {} of {} cost={:.6f} {}'.format(
                    epoch, config.training_config.max_epoch, cost_avg_epoch, error_str))

        _save_parameters(args, 'current', epoch, True)


def train_command(args):
    configure_progress(os.path.join(args.outdir, 'progress.txt'))
    files = []
    files.append(args.config)
    if args.param:
        files.append(args.param)

    class TrainConfig:
        pass
    config = TrainConfig()
    info = load.load(files, exclude_parameter=True)

    logger.log(99, 'Train with contexts {}'.format(available_contexts))

    config.global_config = info.global_config
    config.training_config = info.training_config

    class OptConfig:
        pass
    config.optimizers = OrderedDict()
    for name, opt in info.optimizers.items():
        o = OptConfig()
        o.optimizer = opt
        o.data_iterator = None
        config.optimizers[name] = o

    class MonConfig:
        pass
    config.monitors = OrderedDict()
    for name, mon in info.monitors.items():
        m = MonConfig()
        m.monitor = mon
        m.data_iterator = None
        config.monitors[name] = m

    # Training
    max_iter = config.training_config.max_epoch * \
        config.training_config.iter_per_epoch
    if max_iter > 0:

        with ExitStack() as stack:
            for name, o in config.optimizers.items():
                o.data_iterator = stack.enter_context(
                    o.optimizer.data_iterator())
            for name, m in config.monitors.items():
                m.data_iterator = stack.enter_context(
                    m.monitor.data_iterator())
            train(args, config)

    else:
        # save parameters without training (0 epoch learning)
        _save_parameters(args, '_current', 0, True)

    logger.log(99, 'Training Completed.')
    progress(None)<|MERGE_RESOLUTION|>--- conflicted
+++ resolved
@@ -268,7 +268,7 @@
 
             if (iter + 1) % config.training_config.iter_per_epoch == 0:
                 # End of epoch
-                epoch = int(iter / config.training_config.iter_per_epoch + 1)
+                epoch = iter // config.training_config.iter_per_epoch + 1
                 cost_avg_epoch = cost.sum_epoch / config.training_config.iter_per_epoch
                 monitoring_report = []
 
@@ -278,13 +278,6 @@
                     best_error, error_str = _evaluate(
                         args, config, monitoring_report, best_error, epoch)
 
-<<<<<<< HEAD
-        if (iter + 1) % config.training_config.iter_per_epoch == 0:
-            # End of epoch
-            epoch = iter // config.training_config.iter_per_epoch + 1
-            cost_avg_epoch = cost.sum_epoch / config.training_config.iter_per_epoch
-            monitoring_report = []
-=======
                 # Write to monitoring_report.yml
                 f = open(os.path.join(args.outdir, 'monitoring_report.yml'), 'a')
                 f.write('{}:\n'.format(epoch))
@@ -293,7 +286,6 @@
                     f.write(str)
                 f.close()
                 cost.sum_epoch = 0
->>>>>>> c15cf62b
 
                 _save_parameters(args, 'current', epoch)
 
