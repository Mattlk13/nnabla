--- conflicted
+++ resolved
@@ -19,7 +19,6 @@
     parser = argparse.ArgumentParser()
     subparsers = parser.add_subparsers()
 
-<<<<<<< HEAD
     # Train
     from nnabla.utils.cli.train import train_command
     subparser = subparsers.add_parser('train')
@@ -182,152 +181,6 @@
         '-r2', '--ratio2', help='output file ratio(%) 2')
     subparser.set_defaults(
         func=create_image_classification_dataset_command)
-=======
-    try:
-        from nnabla.utils.cli.train import train_command
-        # Train
-        subparser = subparsers.add_parser('train')
-        subparser.add_argument(
-            '-c', '--config', help='path to nntxt', required=True)
-        subparser.add_argument(
-            '-p', '--param', help='path to parameter file', required=False)
-        subparser.add_argument(
-            '-o', '--outdir', help='output directory', required=True)
-        subparser.set_defaults(func=train_command)
-    except:
-        pass
-
-    from nnabla.utils.cli.forward import infer_command
-    # Infer
-    subparser = subparsers.add_parser('infer')
-    subparser.add_argument(
-        '-c', '--config', help='path to nntxt', required=True)
-    subparser.add_argument(
-        '-o', '--output', help='output file prefix', required=False)
-    subparser.add_argument(
-        '-p', '--param', help='path to parameter file', required=False)
-    subparser.add_argument(
-        '-b', '--batch_size',
-        help='Batch size to use batch size in nnp file set -1.',
-        type=int, default=1)
-    subparser.add_argument('inputs', nargs='+')
-    subparser.set_defaults(func=infer_command)
-
-    try:
-        from nnabla.utils.cli.forward import forward_command
-        # Forward
-        subparser = subparsers.add_parser('forward')
-        subparser.add_argument(
-            '-c', '--config', help='path to nntxt', required=True)
-        subparser.add_argument(
-            '-p', '--param', help='path to parameter file', required=False)
-        subparser.add_argument(
-            '-d', '--dataset', help='path to CSV dataset', required=False)
-        subparser.add_argument(
-            '-o', '--outdir', help='output directory', required=True)
-        subparser.set_defaults(func=forward_command)
-
-    except:
-        pass
-
-    try:
-        from nnabla.utils.cli.encode_decode_param import decode_param_command
-        # Decode param
-        subparser = subparsers.add_parser('decode_param')
-        subparser.add_argument(
-            '-p', '--param', help='path to parameter file', required=False)
-        subparser.add_argument(
-            '-o', '--outdir', help='output directory', required=True)
-        subparser.set_defaults(func=decode_param_command)
-    except:
-        pass
-
-    try:
-        from nnabla.utils.cli.encode_decode_param import encode_param_command
-        # Encode param
-        subparser = subparsers.add_parser('encode_param')
-        subparser.add_argument(
-            '-i', '--indir', help='input directory', required=True)
-        subparser.add_argument(
-            '-p', '--param', help='path to parameter file', required=False)
-        subparser.set_defaults(func=encode_param_command)
-    except:
-        pass
-
-    try:
-        from nnabla.utils.cli.profile import profile_command
-        # Profile
-        subparser = subparsers.add_parser('profile')
-        subparser.add_argument(
-            '-c', '--config', help='path to nntxt', required=True)
-        subparser.add_argument(
-            '-o', '--outdir', help='output directory', required=True)
-        subparser.set_defaults(func=profile_command)
-    except:
-        pass
-
-    try:
-        from nnabla.utils.cli.conv_dataset import conv_dataset_command
-        # Convert dataset
-        subparser = subparsers.add_parser('conv_dataset')
-        subparser.add_argument('-F', '--force', action='store_true',
-                               help='force overwrite destination', required=False)
-        subparser.add_argument(
-            '-S', '--shuffle', action='store_true', help='shuffle data', required=False)
-        subparser.add_argument('-N', '--normalize', action='store_true',
-                               help='normalize data range', required=False)
-        subparser.add_argument('source')
-        subparser.add_argument('destination')
-        subparser.set_defaults(func=conv_dataset_command)
-    except:
-        pass
-
-    try:
-        from nnabla.utils.cli.compare_with_cpu import compare_with_cpu_command
-        # Compare with CPU
-        subparser = subparsers.add_parser('compare_with_cpu')
-        subparser.add_argument(
-            '-c', '--config', help='path to nntxt', required=True)
-        subparser.add_argument(
-            '-c2', '--config2', help='path to cpu nntxt', required=True)
-        subparser.add_argument(
-            '-o', '--outdir', help='output directory', required=True)
-        subparser.set_defaults(func=compare_with_cpu_command)
-    except:
-        pass
-
-    try:
-        from nnabla.utils.cli.create_image_classification_dataset import create_image_classification_dataset_command
-        # Create image classification dataset
-        subparser = subparsers.add_parser(
-            'create_image_classification_dataset')
-        subparser.add_argument(
-            '-i', '--sourcedir', help='source directory with directories for each class', required=True)
-        subparser.add_argument(
-            '-o', '--outdir', help='output directory', required=True)
-        subparser.add_argument(
-            '-c', '--channel', help='number of output color channels', required=True)
-        subparser.add_argument(
-            '-w', '--width', help='width of output image', required=True)
-        subparser.add_argument(
-            '-g', '--height', help='height of output image', required=True)
-        subparser.add_argument(
-            '-m', '--mode', help='shaping mode (trimming or padding)', required=True)
-        subparser.add_argument(
-            '-s', '--shuffle', help='shuffle mode (true or false)', required=True)
-        subparser.add_argument(
-            '-f1', '--file1', help='output file name 1', required=True)
-        subparser.add_argument(
-            '-r1', '--ratio1', help='output file ratio(%) 1')
-        subparser.add_argument(
-            '-f2', '--file2', help='output file name 2')
-        subparser.add_argument(
-            '-r2', '--ratio2', help='output file ratio(%) 2')
-        subparser.set_defaults(
-            func=create_image_classification_dataset_command)
-    except:
-        pass
->>>>>>> 9a98767a
 
     # Uploader
     from nnabla.utils.cli.uploader import upload_command, Uploader
