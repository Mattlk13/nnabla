--- conflicted
+++ resolved
@@ -166,12 +166,12 @@
     except:
         pass
 
-<<<<<<< HEAD
     try:
         # Uploader
         from nnabla.utils.cli.uploader import upload_command, Uploader
         subparser = subparsers.add_parser('upload')
-        subparser.add_argument('-e', '--endpoint', help='set endpoint uri', type=str)
+    subparser.add_argument(
+        '-e', '--endpoint', help='set endpoint uri', type=str)
         subparser.add_argument('token', help='token for upload')
         subparser.add_argument('filename', help='filename to upload')
         subparser.set_defaults(func=upload_command)
@@ -200,33 +200,6 @@
         subparser.set_defaults(func=extract_command)
     except:
         pass
-=======
-    # Uploader
-    from nnabla.utils.cli.uploader import upload_command, Uploader
-    subparser = subparsers.add_parser('upload')
-    subparser.add_argument(
-        '-e', '--endpoint', help='set endpoint uri', type=str)
-    subparser.add_argument('token', help='token for upload')
-    subparser.add_argument('filename', help='filename to upload')
-    subparser.set_defaults(func=upload_command)
-
-    # Create TAR for uploader
-    from nnabla.utils.cli.uploader import create_tar_command
-    subparser = subparsers.add_parser('create_tar')
-    subparser.add_argument('source', help='CSV dataset')
-    subparser.add_argument('destination', help='TAR filename')
-    subparser.set_defaults(func=create_tar_command)
-
-    # Extract nnp file
-    from nnabla.utils.cli.extract import extract_command
-    subparser = subparsers.add_parser('extract')
-    subparser.add_argument(
-        '-l', '--list', help='list contents.', action='store_true')
-    subparser.add_argument(
-        '-x', '--extract', help='extract contents to current dir.', action='store_true')
-    subparser.add_argument('nnp', help='nnp filename')
-    subparser.set_defaults(func=extract_command)
->>>>>>> 8dbe829f
 
     args = parser.parse_args()
     args.func(args)
