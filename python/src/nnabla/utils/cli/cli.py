--- conflicted
+++ resolved
@@ -13,12 +13,7 @@
 # limitations under the License.
 
 import argparse
-<<<<<<< HEAD
 
-=======
-import os
-import sys
->>>>>>> 9eded99f
 
 def main():
     parser = argparse.ArgumentParser()
@@ -151,7 +146,8 @@
     try:
         from nnabla.utils.cli.create_image_classification_dataset import create_image_classification_dataset_command
         # Create image classification dataset
-        subparser = subparsers.add_parser('create_image_classification_dataset')
+        subparser = subparsers.add_parser(
+            'create_image_classification_dataset')
         subparser.add_argument(
             '-i', '--sourcedir', help='source directory with directories for each class', required=True)
         subparser.add_argument(
@@ -174,7 +170,8 @@
             '-f2', '--file2', help='output file name 2')
         subparser.add_argument(
             '-r2', '--ratio2', help='output file ratio(%) 2')
-        subparser.set_defaults(func=create_image_classification_dataset_command)
+        subparser.set_defaults(
+            func=create_image_classification_dataset_command)
     except:
         pass
 
@@ -183,11 +180,8 @@
 
 
 if __name__ == '__main__':
-<<<<<<< HEAD
+    import sys
     import six.moves._thread as thread
-=======
-    import thread
->>>>>>> 9eded99f
     import threading
     thread.stack_size(128 * 1024 * 1024)
     sys.setrecursionlimit(0x3fffffff)
