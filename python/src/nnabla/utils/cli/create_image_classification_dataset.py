# Copyright (c) 2017 Sony Corporation. All Rights Reserved.
#
# Licensed under the Apache License, Version 2.0 (the "License");
# you may not use this file except in compliance with the License.
# You may obtain a copy of the License at
#
#     http://www.apache.org/licenses/LICENSE-2.0
#
# Unless required by applicable law or agreed to in writing, software
# distributed under the License is distributed on an "AS IS" BASIS,
# WITHOUT WARRANTIES OR CONDITIONS OF ANY KIND, either express or implied.
# See the License for the specific language governing permissions and
# limitations under the License.

import os
import re
import time
import multiprocessing as mp
import numpy as np
import scipy.misc
import nnabla.logger as logger
import csv
import tqdm

def convert_image(args):
    file_name = args[0]
    source_dir = args[1]
    dest_dir = args[2]
    width = args[3]
    height = args[4]
    padding = args[5]
    ch = args[6]

    src_file_name = os.path.join(source_dir, file_name)
    file_name = os.path.splitext(file_name)[0] + ".png"
    dest_file_name = os.path.join(dest_dir, file_name)
    dest_path = os.path.dirname(dest_file_name)
    # print(src_file_name, dest_file_name)

<<<<<<< HEAD
    if source_dir == dest_dir:
        logger.critical("Input directory and output directory are same.")
        return

    # create file list
    logger.log(99, "Creating file list...")
    dirs = os.listdir(source_dir)
    dirs = [d for d in dirs if os.path.isdir(os.path.join(source_dir, d))]
    dirs.sort()
    # print(dirs)

    labels = []
    label_index = -1
    csv_data = []
    pbar = tqdm.tqdm(total=100, unit='%')
    last = 0
    for i, dir in enumerate(dirs):
        # print(dir)
        full_path = os.path.join(source_dir, dir)
        files = os.listdir(full_path)
        files = [f for f in files if os.path.isfile(
            os.path.join(full_path, f))]
        files.sort()
        found = False
        for i2, file in enumerate(files):
            file_name = os.path.join(full_path, file)
            if imghdr.what(file_name) is not None:
                if not found:
                    labels.append(dir)
                    label_index += 1
                    found = True
                csv_data.append([os.path.join('.', dir, file), label_index])
            current = round(100 * (float(i) / len(dirs) +
                                   float(i2) / (len(dirs) * len(files))))
            if last < current:
                pbar.update(current - last)
                last = current
    pbar.close()

    # create output data
    logger.log(99, "Creating output images...")
    for data in tqdm.tqdm(csv_data, unit='images'):
        src_file_name = os.path.join(source_dir, data[0])
        data[0] = os.path.splitext(data[0])[0] + ".png"
        dest_file_name = os.path.join(dest_dir, data[0])
        dest_path = os.path.dirname(dest_file_name)
        # print(src_file_name, dest_file_name)

        # open source image
        try:
            im = scipy.misc.imread(src_file_name, mode='RGB' if ch==3 else 'L')
            if len(im.shape) < 2 or len(im.shape) > 3:
                logger.warning(
                    "Illigal image file format %s.".format(src_file_name))
                csv_data.remove(data)
                continue
            elif len(im.shape) == 3:
                # RGB image
                if im.shape[2] != 3:
                    logger.warning(
                        "The image must be RGB or monochrome %s.".format(src_file_name))
                    csv_data.remove(data)
                    continue
=======
    # open source image
    try:
        im = scipy.misc.imread(src_file_name, mode='RGB' if ch==3 else 'L')
        if len(im.shape) < 2 or len(im.shape) > 3:
            logger.warning(
                "Illigal image file format.")
            raise
        elif len(im.shape) == 3:
            # RGB image
            if im.shape[2] != 3:
                logger.warning(
                    "The image must be RGB or monochrome.")
                csv_data.remove(data)
                raise
>>>>>>> 34991531

            # resize
            h = im.shape[0]
            w = im.shape[1]
            # print(h, w)
            if w != width or h != height:
                # resize image
                if not padding:
                    # trimming mode
                    if float(h) / w > float(height) / width:
                        target_h = int(float(w) / width * height)
                        # print('crop_target_h', target_h)
                        im = im[(h - target_h) // 2:h - (h - target_h) // 2, ::]
                    else:
                        target_w = int(float(h) / height * width)
                        # print('crop_target_w', target_w)
                        im = im[::, (w - target_w) // 2:w - (w - target_w) // 2]
                    # print('before', im.shape)
                    im = scipy.misc.imresize(arr=im, size=(
                        height, width), interp='lanczos')
                    # print('after', im.shape)
                else:
                    # padding mode
                    if float(h) / w < float(height) / width:
                        target_h = int(float(height) / width * w)
                        # print('padding_target_h', target_h)
                        pad = (((target_h - h) // 2, target_h -
                                (target_h - h) // 2 - h), (0, 0))
                    else:
                        target_w = int(float(width) / height * h)
                        # print('padding_target_w', target_w)
                        pad = ((0, 0), ((target_w - w) // 2,
                                        target_w - (target_w - w) // 2 - w))
                    if len(im.shape) == 3:
                        pad = pad + ((0, 0),)
                    im = np.pad(im, pad, 'constant')
                    # print('before', im.shape)
                    im = scipy.misc.imresize(arr=im, size=(
                        height, width), interp='lanczos')
                    # print('after', im.shape)

            # change color ch
            if len(im.shape) == 2 and ch == 3:
                # Monochrome to RGB
                im = np.array([im, im, im]).transpose((1, 2, 0))
            elif len(im.shape) == 3 and ch == 1:
                # RGB to monochrome
                im = np.dot(im[..., :3], [0.299, 0.587, 0.114])

<<<<<<< HEAD
            # output
            if not os.path.exists(dest_path):
                os.makedirs(dest_path)
            scipy.misc.imsave(dest_file_name, im)
        except:
            logger.warning(
                "Failed to convert %s.".format(src_file_name))
            csv_data.remove(data)
            continue
=======
        # output
        if not os.path.exists(dest_path):
            os.makedirs(dest_path)
        scipy.misc.imsave(dest_file_name, im)
    except:
        logger.warning(
            "Failed to convert %s." % (src_file_name))

def create_image_classification_dataset_command(args):
    # settings
    source_dir = args.sourcedir
    dest_dir = args.outdir
    width = int(args.width)
    height = int(args.height)
    padding = args.mode == 'padding'
    ch = int(args.channel)
    shuffle = args.shuffle == 'true'

    dest_csv_file_name = [os.path.join(args.outdir, args.file1)]
    if args.file2:
        dest_csv_file_name.append(os.path.join(args.outdir, args.file2))
    test_data_ratio = int(args.ratio2) if args.ratio2 else 0

    if args.sourcedir == args.outdir:
        logger.critical("Input directory and output directory are same.")
        return

    # create file list
    logger.log(99, "Creating file list...")
    dirs = os.listdir(args.sourcedir)
    dirs = [d for d in dirs if os.path.isdir(os.path.join(args.sourcedir, d))]
    dirs.sort()
    # print(dirs)

    labels = []
    label_index = -1
    csv_data = []
    pbar = tqdm.tqdm(total=100, unit='%')
    last = 0
    for i, dir in enumerate(dirs):
        # print(dir)
        full_path = os.path.join(args.sourcedir, dir)
        files = os.listdir(full_path)
        files = [f for f in files if os.path.isfile(
            os.path.join(full_path, f))]
        files.sort()
        found = False
        for i2, file in enumerate(files):
            file_name = os.path.join(full_path, file)
            if re.search('\.(bmp|jpg|jpeg|png|gif|tif|tiff)', os.path.splitext(file_name)[1], re.IGNORECASE):
                if not found:
                    labels.append(dir)
                    label_index += 1
                    found = True
                csv_data.append([os.path.join('.', dir, file), label_index])
            current = round(100 * (float(i) / len(dirs) +
                                   float(i2) / (len(dirs) * len(files))))
            if last < current:
                pbar.update(current - last)
                last = current
    pbar.close()

    # create output data
    logger.log(99, "Creating output images...")
    process_args = [(data[0], source_dir, dest_dir, width, height, padding, ch) for data in csv_data]
    p = mp.Pool(mp.cpu_count())
    pbar = tqdm.tqdm(total = len(process_args))
    for _ in p.imap_unordered(convert_image, process_args):
        pbar.update()
    pbar.close()

    for data in csv_data:
        file_name = os.path.splitext(data[0])[0] + ".png"
        data[0] = file_name if os.path.exists(os.path.join(dest_dir, file_name)) else None
    for data in csv_data[:]:
        if not data[0]:
            csv_data.remove(data)
>>>>>>> 34991531

    logger.log(99, "Creating CSV files...")
    if shuffle:
        import random
        random.shuffle(csv_data)

    csv_data_num = [(len(csv_data) * (100 - test_data_ratio)) // 100]
    csv_data_num.append(len(csv_data) - csv_data_num[0])
    data_head = 0
    for csv_file_name, data_num in zip(dest_csv_file_name, csv_data_num):
        if data_num:
            csv_data_2 = csv_data[data_head:data_head + data_num]
            data_head += data_num

            csv_data_2.insert(0, ['x:image', 'y:label'])
            with open(csv_file_name, 'w') as f:
                writer = csv.writer(f, lineterminator='\n')
                writer.writerows(csv_data_2)

    logger.log(99, "Dataset was successfully created.")<|MERGE_RESOLUTION|>--- conflicted
+++ resolved
@@ -37,71 +37,6 @@
     dest_path = os.path.dirname(dest_file_name)
     # print(src_file_name, dest_file_name)
 
-<<<<<<< HEAD
-    if source_dir == dest_dir:
-        logger.critical("Input directory and output directory are same.")
-        return
-
-    # create file list
-    logger.log(99, "Creating file list...")
-    dirs = os.listdir(source_dir)
-    dirs = [d for d in dirs if os.path.isdir(os.path.join(source_dir, d))]
-    dirs.sort()
-    # print(dirs)
-
-    labels = []
-    label_index = -1
-    csv_data = []
-    pbar = tqdm.tqdm(total=100, unit='%')
-    last = 0
-    for i, dir in enumerate(dirs):
-        # print(dir)
-        full_path = os.path.join(source_dir, dir)
-        files = os.listdir(full_path)
-        files = [f for f in files if os.path.isfile(
-            os.path.join(full_path, f))]
-        files.sort()
-        found = False
-        for i2, file in enumerate(files):
-            file_name = os.path.join(full_path, file)
-            if imghdr.what(file_name) is not None:
-                if not found:
-                    labels.append(dir)
-                    label_index += 1
-                    found = True
-                csv_data.append([os.path.join('.', dir, file), label_index])
-            current = round(100 * (float(i) / len(dirs) +
-                                   float(i2) / (len(dirs) * len(files))))
-            if last < current:
-                pbar.update(current - last)
-                last = current
-    pbar.close()
-
-    # create output data
-    logger.log(99, "Creating output images...")
-    for data in tqdm.tqdm(csv_data, unit='images'):
-        src_file_name = os.path.join(source_dir, data[0])
-        data[0] = os.path.splitext(data[0])[0] + ".png"
-        dest_file_name = os.path.join(dest_dir, data[0])
-        dest_path = os.path.dirname(dest_file_name)
-        # print(src_file_name, dest_file_name)
-
-        # open source image
-        try:
-            im = scipy.misc.imread(src_file_name, mode='RGB' if ch==3 else 'L')
-            if len(im.shape) < 2 or len(im.shape) > 3:
-                logger.warning(
-                    "Illigal image file format %s.".format(src_file_name))
-                csv_data.remove(data)
-                continue
-            elif len(im.shape) == 3:
-                # RGB image
-                if im.shape[2] != 3:
-                    logger.warning(
-                        "The image must be RGB or monochrome %s.".format(src_file_name))
-                    csv_data.remove(data)
-                    continue
-=======
     # open source image
     try:
         im = scipy.misc.imread(src_file_name, mode='RGB' if ch==3 else 'L')
@@ -116,67 +51,55 @@
                     "The image must be RGB or monochrome.")
                 csv_data.remove(data)
                 raise
->>>>>>> 34991531
 
-            # resize
-            h = im.shape[0]
-            w = im.shape[1]
-            # print(h, w)
-            if w != width or h != height:
-                # resize image
-                if not padding:
-                    # trimming mode
-                    if float(h) / w > float(height) / width:
-                        target_h = int(float(w) / width * height)
-                        # print('crop_target_h', target_h)
-                        im = im[(h - target_h) // 2:h - (h - target_h) // 2, ::]
-                    else:
-                        target_w = int(float(h) / height * width)
-                        # print('crop_target_w', target_w)
-                        im = im[::, (w - target_w) // 2:w - (w - target_w) // 2]
-                    # print('before', im.shape)
-                    im = scipy.misc.imresize(arr=im, size=(
-                        height, width), interp='lanczos')
-                    # print('after', im.shape)
+        # resize
+        h = im.shape[0]
+        w = im.shape[1]
+        # print(h, w)
+        if w != width or h != height:
+            # resize image
+            if not padding:
+                # trimming mode
+                if float(h) / w > float(height) / width:
+                    target_h = int(float(w) / width * height)
+                    # print('crop_target_h', target_h)
+                    im = im[(h - target_h) // 2:h - (h - target_h) // 2, ::]
                 else:
-                    # padding mode
-                    if float(h) / w < float(height) / width:
-                        target_h = int(float(height) / width * w)
-                        # print('padding_target_h', target_h)
-                        pad = (((target_h - h) // 2, target_h -
-                                (target_h - h) // 2 - h), (0, 0))
-                    else:
-                        target_w = int(float(width) / height * h)
-                        # print('padding_target_w', target_w)
-                        pad = ((0, 0), ((target_w - w) // 2,
-                                        target_w - (target_w - w) // 2 - w))
-                    if len(im.shape) == 3:
-                        pad = pad + ((0, 0),)
-                    im = np.pad(im, pad, 'constant')
-                    # print('before', im.shape)
-                    im = scipy.misc.imresize(arr=im, size=(
-                        height, width), interp='lanczos')
-                    # print('after', im.shape)
+                    target_w = int(float(h) / height * width)
+                    # print('crop_target_w', target_w)
+                    im = im[::, (w - target_w) // 2:w - (w - target_w) // 2]
+                # print('before', im.shape)
+                im = scipy.misc.imresize(arr=im, size=(
+                    height, width), interp='lanczos')
+                # print('after', im.shape)
+            else:
+                # padding mode
+                if float(h) / w < float(height) / width:
+                    target_h = int(float(height) / width * w)
+                    # print('padding_target_h', target_h)
+                    pad = (((target_h - h) // 2, target_h -
+                            (target_h - h) // 2 - h), (0, 0))
+                else:
+                    target_w = int(float(width) / height * h)
+                    # print('padding_target_w', target_w)
+                    pad = ((0, 0), ((target_w - w) // 2,
+                                    target_w - (target_w - w) // 2 - w))
+                if len(im.shape) == 3:
+                    pad = pad + ((0, 0),)
+                im = np.pad(im, pad, 'constant')
+                # print('before', im.shape)
+                im = scipy.misc.imresize(arr=im, size=(
+                    height, width), interp='lanczos')
+                # print('after', im.shape)
 
-            # change color ch
-            if len(im.shape) == 2 and ch == 3:
-                # Monochrome to RGB
-                im = np.array([im, im, im]).transpose((1, 2, 0))
-            elif len(im.shape) == 3 and ch == 1:
-                # RGB to monochrome
-                im = np.dot(im[..., :3], [0.299, 0.587, 0.114])
+        # change color ch
+        if len(im.shape) == 2 and ch == 3:
+            # Monochrome to RGB
+            im = np.array([im, im, im]).transpose((1, 2, 0))
+        elif len(im.shape) == 3 and ch == 1:
+            # RGB to monochrome
+            im = np.dot(im[..., :3], [0.299, 0.587, 0.114])
 
-<<<<<<< HEAD
-            # output
-            if not os.path.exists(dest_path):
-                os.makedirs(dest_path)
-            scipy.misc.imsave(dest_file_name, im)
-        except:
-            logger.warning(
-                "Failed to convert %s.".format(src_file_name))
-            csv_data.remove(data)
-            continue
-=======
         # output
         if not os.path.exists(dest_path):
             os.makedirs(dest_path)
@@ -254,7 +177,6 @@
     for data in csv_data[:]:
         if not data[0]:
             csv_data.remove(data)
->>>>>>> 34991531
 
     logger.log(99, "Creating CSV files...")
     if shuffle:
