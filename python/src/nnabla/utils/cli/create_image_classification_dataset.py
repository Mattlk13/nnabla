# Copyright (c) 2017 Sony Corporation. All Rights Reserved.
#
# Licensed under the Apache License, Version 2.0 (the "License");
# you may not use this file except in compliance with the License.
# You may obtain a copy of the License at
#
#     http://www.apache.org/licenses/LICENSE-2.0
#
# Unless required by applicable law or agreed to in writing, software
# distributed under the License is distributed on an "AS IS" BASIS,
# WITHOUT WARRANTIES OR CONDITIONS OF ANY KIND, either express or implied.
# See the License for the specific language governing permissions and
# limitations under the License.

import os
import re
import time
import multiprocessing as mp
import numpy as np
import scipy.misc
import nnabla.logger as logger
import csv
import tqdm

def convert_image(args):
    file_name = args[0]
    source_dir = args[1]
    dest_dir = args[2]
    width = args[3]
    height = args[4]
    mode = args[5]
    ch = args[6]

<<<<<<< HEAD
def convert_image(args):
    file_name = args[0]
    source_dir = args[1]
    dest_dir = args[2]
    width = args[3]
    height = args[4]
    padding = args[5]
    ch = args[6]

=======
>>>>>>> 09bf59f6
    src_file_name = os.path.join(source_dir, file_name)
    file_name = os.path.splitext(file_name)[0] + ".png"
    dest_file_name = os.path.join(dest_dir, file_name)
    dest_path = os.path.dirname(dest_file_name)
    # print(src_file_name, dest_file_name)

    # open source image
    try:
<<<<<<< HEAD
        im = scipy.misc.imread(src_file_name, mode='RGB' if ch == 3 else 'L')
=======
        im = scipy.misc.imread(src_file_name, mode='RGB' if ch==3 else 'L')
>>>>>>> 09bf59f6
        if len(im.shape) < 2 or len(im.shape) > 3:
            logger.warning(
                "Illigal image file format.")
            raise
        elif len(im.shape) == 3:
            # RGB image
            if im.shape[2] != 3:
                logger.warning(
                    "The image must be RGB or monochrome.")
                csv_data.remove(data)
                raise

        # resize
        h = im.shape[0]
        w = im.shape[1]
        # print(h, w)
        if w != width or h != height:
            # resize image
            if mode == 'trimming':
                # trimming mode
                if float(h) / w > float(height) / width:
                    target_h = int(float(w) / width * height)
                    # print('crop_target_h', target_h)
                    im = im[(h - target_h) // 2:h - (h - target_h) // 2, ::]
                else:
                    target_w = int(float(h) / height * width)
                    # print('crop_target_w', target_w)
                    im = im[::, (w - target_w) // 2:w - (w - target_w) // 2]
                # print('before', im.shape)
            elif mode == 'padding':
                # padding mode
                if float(h) / w < float(height) / width:
                    target_h = int(float(height) / width * w)
                    # print('padding_target_h', target_h)
                    pad = (((target_h - h) // 2, target_h -
                            (target_h - h) // 2 - h), (0, 0))
                else:
                    target_w = int(float(width) / height * h)
                    # print('padding_target_w', target_w)
                    pad = ((0, 0), ((target_w - w) // 2,
                                    target_w - (target_w - w) // 2 - w))
                if len(im.shape) == 3:
                    pad = pad + ((0, 0),)
                im = np.pad(im, pad, 'constant')
                # print('before', im.shape)
            im = scipy.misc.imresize(arr=im, size=(
                height, width), interp='lanczos')
            # print('after', im.shape)

        # change color ch
        if len(im.shape) == 2 and ch == 3:
            # Monochrome to RGB
            im = np.array([im, im, im]).transpose((1, 2, 0))
        elif len(im.shape) == 3 and ch == 1:
            # RGB to monochrome
            im = np.dot(im[..., :3], [0.299, 0.587, 0.114])

        # output
        os.makedirs(dest_path, exist_ok=True)

        scipy.misc.imsave(dest_file_name, im)
    except:
        logger.warning(
            "Failed to convert %s." % (src_file_name))

<<<<<<< HEAD

=======
>>>>>>> 09bf59f6
def create_image_classification_dataset_command(args):
    # settings
    source_dir = args.sourcedir
    dest_dir = args.outdir
    width = int(args.width)
    height = int(args.height)
<<<<<<< HEAD
    padding = args.mode == 'padding'
=======
    mode = args.mode
>>>>>>> 09bf59f6
    ch = int(args.channel)
    shuffle = args.shuffle == 'true'

    dest_csv_file_name = [os.path.join(args.outdir, args.file1)]
    if args.file2:
        dest_csv_file_name.append(os.path.join(args.outdir, args.file2))
    test_data_ratio = int(args.ratio2) if args.ratio2 else 0

    if args.sourcedir == args.outdir:
        logger.critical("Input directory and output directory are same.")
        return

    # create file list
    logger.log(99, "Creating file list...")
    dirs = os.listdir(args.sourcedir)
    dirs = [d for d in dirs if os.path.isdir(os.path.join(args.sourcedir, d))]
    dirs.sort()
    # print(dirs)

    labels = []
    label_index = -1
    csv_data = []
    pbar = tqdm.tqdm(total=100, unit='%')
    last = 0
    for i, dir in enumerate(dirs):
        # print(dir)
        full_path = os.path.join(args.sourcedir, dir)
        files = os.listdir(full_path)
        files = [f for f in files if os.path.isfile(
            os.path.join(full_path, f))]
        files.sort()
        found = False
        for i2, file in enumerate(files):
            file_name = os.path.join(full_path, file)
            if re.search('\.(bmp|jpg|jpeg|png|gif|tif|tiff)', os.path.splitext(file_name)[1], re.IGNORECASE):
                if not found:
                    labels.append(dir)
                    label_index += 1
                    found = True
                csv_data.append([os.path.join('.', dir, file), label_index])
            current = round(100 * (float(i) / len(dirs) +
                                   float(i2) / (len(dirs) * len(files))))
            if last < current:
                pbar.update(current - last)
                last = current
    pbar.close()

    # create output data
    logger.log(99, "Creating output images...")
<<<<<<< HEAD
    process_args = [(data[0], source_dir, dest_dir, width,
                     height, padding, ch) for data in csv_data]
    p = mp.Pool(mp.cpu_count())
    pbar = tqdm.tqdm(total=len(process_args))
=======
    process_args = [(data[0], source_dir, dest_dir, width, height, mode, ch) for data in csv_data]
    p = mp.Pool(mp.cpu_count())
    pbar = tqdm.tqdm(total = len(process_args))
>>>>>>> 09bf59f6
    for _ in p.imap_unordered(convert_image, process_args):
        pbar.update()
    pbar.close()

    for data in csv_data:
        file_name = os.path.splitext(data[0])[0] + ".png"
<<<<<<< HEAD
        data[0] = file_name if os.path.exists(
            os.path.join(dest_dir, file_name)) else None
=======
        data[0] = file_name if os.path.exists(os.path.join(dest_dir, file_name)) else None
>>>>>>> 09bf59f6
    for data in csv_data[:]:
        if not data[0]:
            csv_data.remove(data)

    logger.log(99, "Creating CSV files...")
    if shuffle:
        import random
        random.shuffle(csv_data)

    csv_data_num = [(len(csv_data) * (100 - test_data_ratio)) // 100]
    csv_data_num.append(len(csv_data) - csv_data_num[0])
    data_head = 0
    for csv_file_name, data_num in zip(dest_csv_file_name, csv_data_num):
        if data_num:
            csv_data_2 = csv_data[data_head:data_head + data_num]
            data_head += data_num

            csv_data_2.insert(0, ['x:image', 'y:label'])
            with open(csv_file_name, 'w') as f:
                writer = csv.writer(f, lineterminator='\n')
                writer.writerows(csv_data_2)

    logger.log(99, "Dataset was successfully created.")<|MERGE_RESOLUTION|>--- conflicted
+++ resolved
@@ -22,6 +22,7 @@
 import csv
 import tqdm
 
+
 def convert_image(args):
     file_name = args[0]
     source_dir = args[1]
@@ -31,18 +32,6 @@
     mode = args[5]
     ch = args[6]
 
-<<<<<<< HEAD
-def convert_image(args):
-    file_name = args[0]
-    source_dir = args[1]
-    dest_dir = args[2]
-    width = args[3]
-    height = args[4]
-    padding = args[5]
-    ch = args[6]
-
-=======
->>>>>>> 09bf59f6
     src_file_name = os.path.join(source_dir, file_name)
     file_name = os.path.splitext(file_name)[0] + ".png"
     dest_file_name = os.path.join(dest_dir, file_name)
@@ -51,11 +40,7 @@
 
     # open source image
     try:
-<<<<<<< HEAD
         im = scipy.misc.imread(src_file_name, mode='RGB' if ch == 3 else 'L')
-=======
-        im = scipy.misc.imread(src_file_name, mode='RGB' if ch==3 else 'L')
->>>>>>> 09bf59f6
         if len(im.shape) < 2 or len(im.shape) > 3:
             logger.warning(
                 "Illigal image file format.")
@@ -121,21 +106,14 @@
         logger.warning(
             "Failed to convert %s." % (src_file_name))
 
-<<<<<<< HEAD
-
-=======
->>>>>>> 09bf59f6
+
 def create_image_classification_dataset_command(args):
     # settings
     source_dir = args.sourcedir
     dest_dir = args.outdir
     width = int(args.width)
     height = int(args.height)
-<<<<<<< HEAD
-    padding = args.mode == 'padding'
-=======
     mode = args.mode
->>>>>>> 09bf59f6
     ch = int(args.channel)
     shuffle = args.shuffle == 'true'
 
@@ -185,28 +163,18 @@
 
     # create output data
     logger.log(99, "Creating output images...")
-<<<<<<< HEAD
     process_args = [(data[0], source_dir, dest_dir, width,
-                     height, padding, ch) for data in csv_data]
+                     height, mode, ch) for data in csv_data]
     p = mp.Pool(mp.cpu_count())
     pbar = tqdm.tqdm(total=len(process_args))
-=======
-    process_args = [(data[0], source_dir, dest_dir, width, height, mode, ch) for data in csv_data]
-    p = mp.Pool(mp.cpu_count())
-    pbar = tqdm.tqdm(total = len(process_args))
->>>>>>> 09bf59f6
     for _ in p.imap_unordered(convert_image, process_args):
         pbar.update()
     pbar.close()
 
     for data in csv_data:
         file_name = os.path.splitext(data[0])[0] + ".png"
-<<<<<<< HEAD
         data[0] = file_name if os.path.exists(
             os.path.join(dest_dir, file_name)) else None
-=======
-        data[0] = file_name if os.path.exists(os.path.join(dest_dir, file_name)) else None
->>>>>>> 09bf59f6
     for data in csv_data[:]:
         if not data[0]:
             csv_data.remove(data)
