--- conflicted
+++ resolved
@@ -545,11 +545,7 @@
 ##########################################################################
 # API
 #
-<<<<<<< HEAD
-def load(filenames, prepare_data_iterator=True, exclude_parameter=False, parameter_only=False):
-=======
-def load(filenames, prepare_data_iterator=True, batch_size=None):
->>>>>>> 9a98767a
+def load(filenames, prepare_data_iterator=True, batch_size=None, exclude_parameter=False, parameter_only=False):
     '''load
     Load network information from files.
 
@@ -587,7 +583,6 @@
             with zipfile.ZipFile(filename, 'r') as nnp:
                 for name in nnp.namelist():
                     _, ext = os.path.splitext(name)
-<<<<<<< HEAD
                     if name == 'nnp_version.txt':
                         with open(os.path.join(tmpdir, name), 'rt') as f:
                             print(f.readlines())
@@ -603,21 +598,6 @@
                         else:
                             logger.info('Skip loading parameter.')
 
-=======
-                    if 'txt' in ext:
-                        nnp.extract(name, tmpdir)
-                        logger.log(
-                            99, 'Loading nn {} in {}'.format(name, filename))
-                        with open(os.path.join(tmpdir, name), 'rt') as f:
-                            text_format.Merge(f.read(), proto)
-                for name in nnp.namelist():  # Param
-                    _, ext = os.path.splitext(name)
-                    if ext in ['.protobuf', '.h5']:
-                        nnp.extract(name, tmpdir)
-                        logger.log(
-                            99, 'Loading param {} in {}'.format(name, filename))
-                        nn.load_parameters(os.path.join(tmpdir, name), proto)
->>>>>>> 9a98767a
             shutil.rmtree(tmpdir)
 
     default_context = None
