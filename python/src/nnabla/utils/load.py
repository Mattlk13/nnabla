# Copyright (c) 2017 Sony Corporation. All Rights Reserved.
#
# Licensed under the Apache License, Version 2.0 (the "License");
# you may not use this file except in compliance with the License.
# You may obtain a copy of the License at
#
#     http://www.apache.org/licenses/LICENSE-2.0
#
# Unless required by applicable law or agreed to in writing, software
# distributed under the License is distributed on an "AS IS" BASIS,
# WITHOUT WARRANTIES OR CONDITIONS OF ANY KIND, either express or implied.
# See the License for the specific language governing permissions and
# limitations under the License.

'''
Load saved network from nntxt.

'''

from collections import OrderedDict
import google.protobuf.text_format as text_format
import itertools
import numpy
import os
import shutil
import tempfile
import zipfile
try:
    from mpi4py import MPI
except:
    MPI = None
    pass

from nnabla.initializer import (
    NormalInitializer, UniformInitializer, ConstantInitializer,
    calc_normal_std_he_forward, calc_normal_std_he_backward, calc_normal_std_glorot, calc_uniform_lim_glorot)
from nnabla.logger import logger
from nnabla.parameter import get_parameter_or_create

from nnabla.utils import nnabla_pb2
from nnabla.utils.data_iterator import data_iterator_csv_dataset, data_iterator_cache
from nnabla.utils.load_function import _create_function_instance
from nnabla.utils.nnp_format import nnp_version

from nnabla.utils.network import Network
from nnabla.utils.progress import progress
import nnabla as nn
import nnabla.function as F
import nnabla.solver as S


##########################################################################
# Private functions.
#
def _create_function(ctx, network, f, variable_index):

    variable_index_name = ''.join(
        ['_' + f.repeat_id[index] + '[' + str(i) + ']' for index, i in enumerate(variable_index)])
    variable_index_low_level_name = ''.join(
        ['_' + f.repeat_id[index] + '[' + str(i) + ']' for index, i in enumerate(variable_index[:-1])])
    function_name = f.name + variable_index_name

    if f.type == "RepeatStart":
        # RepeatStart takes input variable and t-1 variable
        assert(len(f.input) == 2)
        if variable_index[-1] == 0:
            # Input variable if t == 0
            input_variable_names = [f.input[0] if f.input[
                0] in network.variables else f.input[0] + variable_index_low_level_name]
        else:
            # t-1 variable if t > 0
            input_variable_names = [f.input[1] + variable_index_low_level_name +
                                    '_' + f.repeat_param.repeat_id + '[' + str(variable_index[-1] - 1) + ']']

    elif f.type == "RepeatEnd":
        assert(len(f.input) == 1)
        input_variable_names = [f.input[0] + variable_index_name + '_' +
                                f.repeat_param.repeat_id + '[' + str(f.repeat_param.times - 1) + ']']

    elif f.type == "RecurrentInput":
        if variable_index[-1] > 0:
            # Create single split function for single RecurrentInput
            return None, None, None
        function_name = f.name + variable_index_low_level_name
        variable_index_name = variable_index_low_level_name
        input_variable_names = [v_name if v_name in network.variables else v_name +
                                variable_index_low_level_name for v_name in f.input]

    elif f.type == "RecurrentOutput":
        assert(len(f.input) == 1)
        input_variable_names = [f.input[0] + variable_index_name + '_' + f.recurrent_param.repeat_id +
                                '[' + str(v_index) + ']' for v_index in range(f.recurrent_param.length)]

    elif f.type == "Delay":
        assert(len(f.input) == 2)  # Delay takes t-1 variable and initial value
        if variable_index[-1] == 0:
            # Initial value if t == 0
            input_variable_names = [f.input[1] if f.input[
                1] in network.variables else f.input[1] + variable_index_low_level_name]
        else:
            # t-1 variable if t > 0
            input_variable_names = [f.input[0] + variable_index_low_level_name + '_' +
                                    f.recurrent_param.repeat_id + '[' + str(variable_index[-1] - 1) + ']']
    else:
        input_variable_names = [v_name if v_name in network.variables else
                                v_name + variable_index_name if v_name + variable_index_name in network.variables else
                                v_name + variable_index_low_level_name for v_name in f.input]
    inputs = [network.variables[v_name] for v_name in input_variable_names]

    if f.type == "RecurrentInput":
        assert(len(inputs) == 1)
        assert(len(f.output) == 1)
        output_variable_names = [f.output[0] + variable_index_low_level_name + '_' + f.recurrent_param.repeat_id + '[' + str(v_index) + ']'
                                 for v_index in range(inputs[0].shape[f.recurrent_param.axis])]
    else:
        output_variable_names = [v_name + variable_index_name if v_name +
                                 variable_index_name in network.variables else v_name for v_name in f.output]

    outputs = [network.variables[v_name] for v_name in output_variable_names]

    if f.type == "Reshape":
        shape = tuple([d if d >=0 else network.batch_size for d in f.reshape_param.shape.dim])
        print(shape, inputs[0].shape)
        if len(shape) < len(inputs[0].shape):
            shape = (network.batch_size,) + \
                tuple(f.reshape_param.shape.dim)
        function_instance = F.Reshape(ctx,
                                      shape=shape)
    elif f.type == "RepeatStart":
        function_instance = F.Identity(ctx)
    elif f.type == "RepeatEnd":
        function_instance = F.Identity(ctx)
    elif f.type == "RecurrentOutput":
        function_instance = F.Stack(ctx, axis=f.recurrent_param.axis)
    elif f.type == "RecurrentInput":
        function_instance = F.Split(ctx, axis=f.recurrent_param.axis)
    elif f.type == "Delay":
        function_instance = F.Identity(ctx)
    elif f.type == "Broadcast":
        shape = tuple([d if d >=0 else network.batch_size for d in f.broadcast_param.shape.dim])
        function_instance = F.Broadcast(ctx, shape)
    else:
        function_instance = _create_function_instance(ctx, f)

    # Prepare link structure
    class Function:
        pass
    function = Function()
    function.name = function_name
    function.function_instance = function_instance
    function.inputs = list(inputs)
    function.outputs = list(outputs)

    return function, input_variable_names, output_variable_names


def _create_variable(v, name, shape, rng):
    # Create and initialize variables
    class Variable:
        pass

    parameter = v.type == "Parameter"
    variable_instance = None
    if parameter:
        if v.initializer.type == 'Normal':
            initializer = NormalInitializer(v.initializer.multiplier, rng=rng)
        elif v.initializer.type == 'NormalAffineHe' or v.initializer.type == 'NormalAffineHeForward':
            initializer = (lambda shape: NormalInitializer(calc_normal_std_he_forward(
                shape[0], numpy.prod(shape[1:])), rng=rng)(shape) * v.initializer.multiplier)
        elif v.initializer.type == 'NormalAffineHeBackward':
            initializer = (lambda shape: NormalInitializer(calc_normal_std_he_backward(
                shape[0], numpy.prod(shape[1:])), rng=rng)(shape) * v.initializer.multiplier)
        elif v.initializer.type == 'NormalAffineGlorot':
            initializer = (lambda shape: NormalInitializer(calc_normal_std_glorot(
                shape[0], numpy.prod(shape[1:])), rng=rng)(shape) * v.initializer.multiplier)
        elif v.initializer.type == 'NormalConvolutionHe' or v.initializer.type == 'NormalConvolutionHeForward':
            initializer = (lambda shape: NormalInitializer(calc_normal_std_he_forward(
                shape[1], shape[0], kernel=shape[2:]), rng=rng)(shape) * v.initializer.multiplier)
        elif v.initializer.type == 'NormalConvolutionHeBackward':
            initializer = (lambda shape: NormalInitializer(calc_normal_std_he_backward(
                shape[1], shape[0], kernel=shape[2:]), rng=rng)(shape) * v.initializer.multiplier)
        elif v.initializer.type == 'NormalConvolutionGlorot':
            initializer = (lambda shape: NormalInitializer(calc_normal_std_glorot(
                shape[1], shape[0], kernel=shape[2:]), rng=rng)(shape) * v.initializer.multiplier)
        elif v.initializer.type == 'Uniform':
            initializer = UniformInitializer(
                lim=[-v.initializer.multiplier, v.initializer.multiplier], rng=rng)
        elif v.initializer.type == 'UniformAffineGlorot':
            initializer = (lambda shape: UniformInitializer(calc_uniform_lim_glorot(
                shape[0], numpy.prod(shape[1:])), rng=rng)(shape) * v.initializer.multiplier)
        elif v.initializer.type == 'UniformConvolutionGlorot':
            initializer = (lambda shape: UniformInitializer(calc_uniform_lim_glorot(
                shape[1], shape[0], kernel=shape[2:]), rng=rng)(shape) * v.initializer.multiplier)
        elif v.initializer.type == 'Constant':
            initializer = ConstantInitializer(value=v.initializer.multiplier)
        else:
            initializer = None
        variable_instance = get_parameter_or_create(name, shape, initializer)
    else:
        # create empty variable, memory will be allocated in network.setup()
        # after network optimization
        variable_instance = nn.Variable()

    variable = Variable()
    variable.name = name
    variable.parameter = parameter
    variable.shape = shape
    variable.variable_instance = variable_instance

    return variable


def _network(proto, default_context, batch_size, all_variables, rng):
    network = Network()
    network.name = proto.name
    # Read Repeat Info
    network.repeat_info = {}
    for r in proto.repeat_info:
        network.repeat_info[r.id] = r.times

    network.variables = OrderedDict()

    if batch_size is None:
        network.batch_size = proto.batch_size
    else:
        network.batch_size = batch_size

    for v in proto.variable:
        for variable_index in itertools.product(*map(tuple, map(range, [network.repeat_info[id] for id in v.repeat_id]))):
            name = v.name + ''.join(['_' + v.repeat_id[index] + '[' +
                                     str(i) + ']' for index, i in enumerate(variable_index)])
            if name in all_variables:
                variable = all_variables[name]
            else:
                shape = tuple(
                    [d if d >= 1 else network.batch_size for d in v.shape.dim])
                variable = _create_variable(v, name, shape, rng)
                all_variables[name] = variable
            network.variables[name] = variable
            logger.debug('{}'.format(
                (name, variable.shape, v.initializer.type if v.initializer.type else '-', v.initializer.multiplier)))

    network.functions = OrderedDict()
    network.function_inputs = OrderedDict()
    network.function_outputs = OrderedDict()
    network.variable_inputs = OrderedDict()
    network.variable_outputs = OrderedDict()
    for f in proto.function:
        ctx = default_context if f.context.backend == "" else context(
            f.context)

        for variable_index in itertools.product(*map(tuple, map(range, [network.repeat_info[id] for id in f.repeat_id]))):
            function, input_variable_names, output_variable_names = _create_function(
                ctx, network, f, variable_index)
            if function is not None:
                network.functions[function.name] = function
                for v_name in output_variable_names:
                    network.variable_inputs[
                        network.variables[v_name]] = [function]
                for v_name in input_variable_names:
                    if not network.variables[v_name] in network.variable_outputs:
                        network.variable_outputs[
                            network.variables[v_name]] = []
                    network.variable_outputs[
                        network.variables[v_name]].append(function)

    network.setup(optimize=True)
    return network


def _get_generator(proto):
    if proto.type == 'Normal':
        return NormalInitializer(sigma=proto.multiplier)
    elif proto.type == 'Uniform':
        return UniformInitializer(lim=(-proto.multiplier, proto.multiplier))
    elif proto.type == 'Constant':
        return ConstantInitializer(value=proto.multiplier)
    else:
        raise ValueError('Generator type "' +
                         proto.type + '" is not supported.')


def _create_optimizer(ctx, o, networks, datasets):
    class Optimizer:
        pass

    optimizer = Optimizer()

    optimizer.name = o.name
    optimizer.order = o.order
    optimizer.update_interval = o.update_interval if o.update_interval > 0 else 1
    optimizer.network = networks[o.network_name]
    optimizer.data_iterator = datasets[o.dataset_name].data_iterator

    optimizer.dataset_assign = OrderedDict()
    for d in o.data_variable:
        optimizer.dataset_assign[
            optimizer.network.variables[d.variable_name]] = d.data_name

    optimizer.generator_assign = OrderedDict()
    for g in o.generator_variable:
        optimizer.generator_assign[optimizer.network.variables[
            g.variable_name]] = _get_generator(g)

    optimizer.loss_variables = []
    for l in o.loss_variable:
        optimizer.loss_variables.append(
            optimizer.network.variables[l.variable_name])

    optimizer.parameter_learning_rate_multipliers = OrderedDict()
    for p in o.parameter_variable:
        param_variable_names = [v_name for v_name in optimizer.network.variables.keys(
        ) if v_name.find(p.variable_name) == 0]
        for v_name in param_variable_names:
            optimizer.parameter_learning_rate_multipliers[
                optimizer.network.variables[v_name]] = p.learning_rate_multiplier

    with nn.context_scope(ctx):
        if o.solver.type == 'Adagrad':
            optimizer.solver = S.Adagrad(
                o.solver.adagrad_param.lr, o.solver.adagrad_param.eps)
        elif o.solver.type == 'Adadelta':
            optimizer.solver = S.Adadelta(
                o.solver.adadelta_param.lr, o.solver.adadelta_param.decay, o.solver.adadelta_param.eps)
        elif o.solver.type == 'Adam':
            optimizer.solver = S.Adam(o.solver.adam_param.alpha, o.solver.adam_param.beta1,
                                      o.solver.adam_param.beta2, o.solver.adam_param.eps)
        elif o.solver.type == 'Adamax':
            optimizer.solver = S.Adamax(o.solver.adamax_param.alpha, o.solver.adamax_param.beta1,
                                        o.solver.adamax_param.beta2, o.solver.adamax_param.eps)
        elif o.solver.type == 'Eve':
            p = o.solver.eve_param
            optimizer.solver = S.Eve(
                p.alpha, p.beta1, p.beta2, p.beta3, p.k, p.k2, p.eps)
        elif o.solver.type == 'Momentum':
            optimizer.solver = S.Momentum(
                o.solver.momentum_param.lr, o.solver.momentum_param.momentum)
        elif o.solver.type == 'Nesterov':
            optimizer.solver = S.Nesterov(
                o.solver.nesterov_param.lr, o.solver.nesterov_param.momentum)
        elif o.solver.type == 'RMSprop':
            optimizer.solver = S.RMSprop(
                o.solver.rmsprop_param.lr, o.solver.rmsprop_param.decay, o.solver.rmsprop_param.eps)
        elif o.solver.type == 'Sgd' or o.solver.type == 'SGD':
            optimizer.solver = S.Sgd(o.solver.sgd_param.lr)
        else:
            raise ValueError('Solver "' + o.solver.type +
                             '" is not supported.')

    parameters = {v.name: v.variable_instance for v,
                  local_lr in optimizer.parameter_learning_rate_multipliers.items() if local_lr > 0.0}
    optimizer.solver.set_parameters(parameters)

    optimizer.comm = None
    if MPI and MPI.COMM_WORLD.Get_size() > 1:
        try:
            import nnabla.communicators as C
            optimizer.comm = C.MultiProcessDataParalellCommunicator(ctx)
            optimizer.comm.init()
            optimizer.comm.add_context_and_parameters((ctx, parameters))
        except:
            optimizer.comm = None
            if MPI.COMM_WORLD.Get_rank() == 0:
                logger.warning("Failed to initialize nnabla.communicators.")

    optimizer.weight_decay = o.solver.weight_decay
    optimizer.lr_decay = o.solver.lr_decay if o.solver.lr_decay > 0.0 else 1.0
    optimizer.lr_decay_interval = o.solver.lr_decay_interval if o.solver.lr_decay_interval > 0 else 1

    optimizer.forward_sequence = optimizer.network.get_forward_sequence(
        optimizer.loss_variables)
    optimizer.backward_sequence = optimizer.network.get_backward_sequence(
        optimizer.loss_variables, optimizer.parameter_learning_rate_multipliers)

    return optimizer


def _context(proto):
    ctx = nn.Context()
    ctx.backend = proto.backend
    ctx.array_class = proto.array_class
    ctx.device_id = proto.device_id
    ctx.compute_backend = proto.compute_backend
    return ctx


def _global_config(proto):
    class GlobalConfig:
        pass
    config = GlobalConfig()
    config.default_context = _context(proto.global_config.default_context)

    if MPI and MPI.COMM_WORLD.Get_size() > 0:
        config.default_context.device_id = str(MPI.COMM_WORLD.Get_rank() % MPI.COMM_WORLD.Get_size())
    return config


def _training_config(proto):
    class TrainingConfig:
        pass
    config = TrainingConfig()
    config.max_epoch = proto.training_config.max_epoch
    config.iter_per_epoch = proto.training_config.iter_per_epoch
    config.save_best = proto.training_config.save_best
    return config


def _create_dataset(uri, batch_size, shuffle, no_image_normalization, cache_dir, overwrite_cache, create_cache_explicitly, prepare_data_iterator):
    class Dataset:
        pass
    dataset = Dataset()
    dataset.uri = uri
    dataset.normalize = not no_image_normalization
    rng = numpy.random.RandomState(MPI.COMM_WORLD.Get_rank() if MPI else 0)

    if prepare_data_iterator:
        if cache_dir == '':
            cache_dir = None
        if cache_dir and create_cache_explicitly:
            if not os.path.exists(cache_dir) or len(os.listdir(cache_dir)) == 0 or overwrite_cache:
                if not os.path.exists(cache_dir):
                    os.mkdir(cache_dir)
                logger.log(99, 'Creating cache data for "' + uri + '"')
                with data_iterator_csv_dataset(uri, batch_size, shuffle, rng=rng, normalize=False, cache_dir=cache_dir) as di:
                    index = 0
                    while index < di.size:
                        progress('', (1.0 * di.position) / di.size)
                        di.next()
                        index += batch_size
            dataset.data_iterator = (lambda: data_iterator_cache(
<<<<<<< HEAD
                cache_dir, batch_size, shuffle, rng=rng, normalize=dataset.normalize))
        elif not cache_dir or overwrite_cache or not os.path.exists(cache_dir):
=======
                cache_dir, batch_size, shuffle, normalize=dataset.normalize))
        elif not cache_dir or overwrite_cache or not os.path.exists(cache_dir) or len(os.listdir(cache_dir)) == 0:
>>>>>>> 5fd6b53b
            if cache_dir and not os.path.exists(cache_dir):
                os.mkdir(cache_dir)
            dataset.data_iterator = (lambda: data_iterator_csv_dataset(
                uri, batch_size, shuffle, rng=rng, normalize=dataset.normalize, cache_dir=cache_dir))
        else:
            dataset.data_iterator = (lambda: data_iterator_cache(
                cache_dir, batch_size, shuffle, rng=rng, normalize=dataset.normalize))
    else:
        dataset.data_iterator = None
    return dataset


def _datasets(proto, prepare_data_iterator=True):
    datasets = OrderedDict()
    for d in proto.dataset:
        datasets[d.name] = _create_dataset(
            d.uri, d.batch_size, d.shuffle, d.no_image_normalization, d.cache_dir, d.overwrite_cache, d.create_cache_explicitly, prepare_data_iterator)
    return datasets


def _networks(proto, default_context, batch_size, network_names=None):
    # Load networks
    networks = OrderedDict()
    all_variables = {}

    # Random generator for using the same init parameters in all devices
    rng = numpy.random.RandomState(0)

    for np in proto.network:
        if not network_names or np.name in network_names:
            networks[np.name] = _network(
                np, default_context, batch_size, all_variables, rng)

    return networks


def _optimizers(proto, default_context, networks, datasets):
    optimizers = OrderedDict()

    for o in proto.optimizer:
        ctx = default_context if o.solver.context.backend == "" else context(
            o.solver.context)
        optimizer = _create_optimizer(ctx, o, networks, datasets)
        optimizers[o.name] = optimizer

    return optimizers


def _monitors(proto, default_context, networks, datasets):
    class Monitor:
        pass
    monitors = OrderedDict()

    for m in proto.monitor:
        monitor = Monitor()

        monitor.network = networks[m.network_name]
        monitor.data_iterator = datasets[m.dataset_name].data_iterator

        monitor.dataset_assign = OrderedDict()
        for d in m.data_variable:
            monitor.dataset_assign[monitor.network.variables[
                d.variable_name]] = d.data_name

        monitor.generator_assign = OrderedDict()
        for g in m.generator_variable:
            monitor.generator_assign[monitor.network.variables[
                g.variable_name]] = _get_generator(g)

        monitor.monitor_variables = []
        for e in m.monitor_variable:
            monitor.monitor_variables.append(
                monitor.network.variables[e.variable_name])

        monitor.forward_sequence = monitor.network.get_forward_sequence(
            monitor.monitor_variables)

        monitors[m.name] = monitor

    return monitors


def _executors(executors_proto, networks):
    class Executor:
        pass
    executors = OrderedDict()

    for e in executors_proto.executor:
        executor = Executor()

        executor.network = networks[e.network_name]
        executor.num_evaluations = e.num_evaluations if e.num_evaluations > 0 else 1
        executor.repeat_evaluation_type = e.repeat_evaluation_type
        executor.need_back_propagation = e.need_back_propagation

        executor.dataset_assign = OrderedDict()
        for d in e.data_variable:
            executor.dataset_assign[executor.network.variables[
                d.variable_name]] = d.data_name

        executor.generator_assign = OrderedDict()
        for g in e.generator_variable:
            executor.generator_assign[executor.network.variables[
                g.variable_name]] = _get_generator(g)

        executor.output_assign = OrderedDict()
        for o in e.output_variable:
            executor.output_assign[executor.network.variables[
                o.variable_name]] = [o.type, o.data_name]

        executor.parameters = OrderedDict()
        for p in e.parameter_variable:
            param_variable_names = [v_name for v_name in executor.network.variables.keys(
            ) if v_name.find(p.variable_name) == 0]
            for v_name in param_variable_names:
                executor.parameters[
                    executor.network.variables[v_name]] = v_name

        executor.forward_sequence = executor.network.get_forward_sequence(
            [o for o in executor.output_assign.keys()])

        if executor.need_back_propagation:
            executor.loss_variables = []
            for l in e.loss_variable:
                executor.loss_variables.append(executor.network.variables[
                    l.variable_name])

            executor.parameter_learning_rate_multipliers = OrderedDict()
            for p in e.parameter_variable:
                param_variable_names = [v_name for v_name in executor.network.variables.keys(
                ) if v_name.find(p.variable_name) == 0]
                for v_name in param_variable_names:
                    executor.parameter_learning_rate_multipliers[
                        executor.network.variables[v_name]] = p.learning_rate_multiplier

            executor.backward_sequence = executor.network.get_backward_sequence(
                executor.loss_variables, executor.parameter_learning_rate_multipliers)

        executors[e.name] = executor

    return executors


##########################################################################
# API
#
def load(filenames, prepare_data_iterator=True, batch_size=None):
    '''load
    Load network information from files.

    Args:
        filenames (list): List of filenames.
    Returns:
        dict: Network infomation.
    '''
    class Info:
        pass
    info = Info()

    proto = nnabla_pb2.NNablaProtoBuf()
    for filename in filenames:
        _, ext = os.path.splitext(filename)

        # TODO: Here is some known problems.
        #   - Even when protobuf file includes network structure,
        #     it will not loaded.
        #   - Even when prototxt file includes parameter,
        #     it will not loaded.

        if ext in ['.nntxt', '.prototxt']:
            with open(filename, 'rt') as f:
                text_format.Merge(f.read(), proto)
        elif ext in ['.protobuf', '.h5']:
            nn.load_parameters(filename)

        elif ext == '.nnp':
            try:
                tmpdir = tempfile.mkdtemp()
                with zipfile.ZipFile(filename, 'r') as nnp:
                    for name in nnp.namelist():
                        _, ext = os.path.splitext(name)
                        if name == 'nnp_version.txt':
                            nnp.extract(name, tmpdir)
                            with open(os.path.join(tmpdir, name), 'rt') as f:
                                pass  # Currently nnp_version.txt is ignored.
                        elif ext in ['.nntxt', '.prototxt']:
                            nnp.extract(name, tmpdir)
                            with open(os.path.join(tmpdir, name), 'rt') as f:
                                text_format.Merge(f.read(), proto)
                        elif ext in ['.protobuf', '.h5']:
                            nnp.extract(name, tmpdir)
                            nn.load_parameters(os.path.join(tmpdir, name))
            finally:
                shutil.rmtree(tmpdir)

    default_context = None
    if proto.HasField('global_config'):
        info.global_config = _global_config(proto)
        default_context = info.global_config.default_context
        if 'cuda' in default_context.backend:
            try:
                import nnabla_ext.cuda.cudnn
            except:
                pass
    else:
        default_context = nn.context()

    if proto.HasField('training_config'):
        info.training_config = _training_config(proto)

    if len(proto.dataset) > 0:
        info.datasets = _datasets(proto, prepare_data_iterator)

    if len(proto.network) > 0:
        info.networks = _networks(proto, default_context, batch_size)

    if len(proto.optimizer) > 0:
        info.optimizers = _optimizers(
            proto, default_context, info.networks, info.datasets)

    if len(proto.monitor) > 0:
        info.monitors = _monitors(
            proto, default_context, info.networks, info.datasets)

    if len(proto.executor) > 0:
        info.executors = _executors(proto, info.networks)

    return info<|MERGE_RESOLUTION|>--- conflicted
+++ resolved
@@ -428,13 +428,8 @@
                         di.next()
                         index += batch_size
             dataset.data_iterator = (lambda: data_iterator_cache(
-<<<<<<< HEAD
                 cache_dir, batch_size, shuffle, rng=rng, normalize=dataset.normalize))
-        elif not cache_dir or overwrite_cache or not os.path.exists(cache_dir):
-=======
-                cache_dir, batch_size, shuffle, normalize=dataset.normalize))
         elif not cache_dir or overwrite_cache or not os.path.exists(cache_dir) or len(os.listdir(cache_dir)) == 0:
->>>>>>> 5fd6b53b
             if cache_dir and not os.path.exists(cache_dir):
                 os.mkdir(cache_dir)
             dataset.data_iterator = (lambda: data_iterator_csv_dataset(
