# Copyright (c) 2017 Sony Corporation. All Rights Reserved.
#
# Licensed under the Apache License, Version 2.0 (the "License");
# you may not use this file except in compliance with the License.
# You may obtain a copy of the License at
#
#     http://www.apache.org/licenses/LICENSE-2.0
#
# Unless required by applicable law or agreed to in writing, software
# distributed under the License is distributed on an "AS IS" BASIS,
# WITHOUT WARRANTIES OR CONDITIONS OF ANY KIND, either express or implied.
# See the License for the specific language governing permissions and
# limitations under the License.

'''
Load saved network from nntxt.

'''

from collections import OrderedDict
import google.protobuf.text_format as text_format
import itertools
import numpy
import os
import shutil
import tempfile
import zipfile

from nnabla.initializer import (
    NormalInitializer, UniformInitializer, ConstantInitializer,
    calc_normal_std_he_forward, calc_normal_std_he_backward, calc_normal_std_glorot, calc_uniform_lim_glorot)
from nnabla.logger import logger
from nnabla.parameter import get_parameter_or_create

from nnabla.utils import nnabla_pb2
from nnabla.utils.data_iterator import data_iterator_csv_dataset, data_iterator_cache
from nnabla.utils.load_function import _create_function_instance
from nnabla.utils.nnp_format import nnp_version

from nnabla.utils.network import Network
from nnabla.utils.progress import progress
import nnabla as nn
import nnabla.function as F
import nnabla.solver as S

import nnabla_ext.cpu


##########################################################################
# Private functions.
#
def _create_function(ctx, network, f, variable_index):

    variable_index_name = ''.join(
        ['_' + f.repeat_id[index] + '[' + str(i) + ']' for index, i in enumerate(variable_index)])
    variable_index_low_level_name = ''.join(
        ['_' + f.repeat_id[index] + '[' + str(i) + ']' for index, i in enumerate(variable_index[:-1])])
    function_name = f.name + variable_index_name

    if f.type == "RepeatStart":
        # RepeatStart takes input variable and t-1 variable
        assert(len(f.input) == 2)
        if variable_index[-1] == 0:
            # Input variable if t == 0
            input_variable_names = [f.input[0] if f.input[
                0] in network.variables else f.input[0] + variable_index_low_level_name]
        else:
            # t-1 variable if t > 0
            input_variable_names = [f.input[1] + variable_index_low_level_name +
                                    '_' + f.repeat_param.repeat_id + '[' + str(variable_index[-1] - 1) + ']']

    elif f.type == "RepeatEnd":
        assert(len(f.input) == 1)
        input_variable_names = [f.input[0] + variable_index_name + '_' +
                                f.repeat_param.repeat_id + '[' + str(f.repeat_param.times - 1) + ']']

    elif f.type == "RecurrentInput":
        if variable_index[-1] > 0:
            # Create single split function for single RecurrentInput
            return None, None, None
        function_name = f.name + variable_index_low_level_name
        variable_index_name = variable_index_low_level_name
        input_variable_names = [v_name if v_name in network.variables else v_name +
                                variable_index_low_level_name for v_name in f.input]

    elif f.type == "RecurrentOutput":
        assert(len(f.input) == 1)
        input_variable_names = [f.input[0] + variable_index_name + '_' + f.recurrent_param.repeat_id +
                                '[' + str(v_index) + ']' for v_index in range(f.recurrent_param.length)]

    elif f.type == "Delay":
        assert(len(f.input) == 2)  # Delay takes t-1 variable and initial value
        if variable_index[-1] == 0:
            # Initial value if t == 0
            input_variable_names = [f.input[1] if f.input[
                1] in network.variables else f.input[1] + variable_index_low_level_name]
        else:
            # t-1 variable if t > 0
            input_variable_names = [f.input[0] + variable_index_low_level_name + '_' +
                                    f.recurrent_param.repeat_id + '[' + str(variable_index[-1] - 1) + ']']
    else:
        input_variable_names = [v_name if v_name in network.variables else
                                v_name + variable_index_name if v_name + variable_index_name in network.variables else
                                v_name + variable_index_low_level_name for v_name in f.input]
    inputs = [network.variables[v_name] for v_name in input_variable_names]

    if f.type == "RecurrentInput":
        assert(len(inputs) == 1)
        assert(len(f.output) == 1)
        output_variable_names = [f.output[0] + variable_index_low_level_name + '_' + f.recurrent_param.repeat_id + '[' + str(v_index) + ']'
                                 for v_index in range(inputs[0].shape[f.recurrent_param.axis])]
    else:
        output_variable_names = [v_name + variable_index_name if v_name +
                                 variable_index_name in network.variables else v_name for v_name in f.output]

    outputs = [network.variables[v_name] for v_name in output_variable_names]

    if f.type == "Reshape":
<<<<<<< HEAD
        batch_size = network.batch_size
        if network.batch_size < 1:
            batch_size = 1
        reshape_shape = (batch_size,) + \
            tuple(f.reshape_param.shape.dim)
=======
        shape = tuple(
            [d if d >= 0 else network.batch_size for d in f.reshape_param.shape.dim])
        if numpy.prod(shape) != numpy.prod(inputs[0].shape):
            shape = (network.batch_size,) + shape
>>>>>>> 679abe46
        function_instance = F.Reshape(ctx,
                                      shape=shape)
    elif f.type == "RepeatStart":
        function_instance = F.Identity(ctx)
    elif f.type == "RepeatEnd":
        function_instance = F.Identity(ctx)
    elif f.type == "RecurrentOutput":
        function_instance = F.Stack(ctx, axis=f.recurrent_param.axis)
    elif f.type == "RecurrentInput":
        function_instance = F.Split(ctx, axis=f.recurrent_param.axis)
    elif f.type == "Delay":
        function_instance = F.Identity(ctx)
    else:
        function_instance = _create_function_instance(ctx, f)

    # Prepare link structure
    class Function:
        pass
    function = Function()
    function.name = function_name
    function.function_instance = function_instance
    function.inputs = list(inputs)
    function.outputs = list(outputs)

    return function, input_variable_names, output_variable_names


def _create_variable(v, name, shape):
    # Create and initialize variables
    class Variable:
        pass

    parameter = v.type == "Parameter"
    variable_instance = None
    if parameter:
        if v.initializer.type == 'Normal':
            initializer = NormalInitializer(v.initializer.multiplier)
        elif v.initializer.type == 'NormalAffineHe' or v.initializer.type == 'NormalAffineHeForward':
            initializer = (lambda shape: NormalInitializer(calc_normal_std_he_forward(
                shape[0], numpy.prod(shape[1:])))(shape) * v.initializer.multiplier)
        elif v.initializer.type == 'NormalAffineHeBackward':
            initializer = (lambda shape: NormalInitializer(calc_normal_std_he_backward(
                shape[0], numpy.prod(shape[1:])))(shape) * v.initializer.multiplier)
        elif v.initializer.type == 'NormalAffineGlorot':
            initializer = (lambda shape: NormalInitializer(calc_normal_std_glorot(
                shape[0], numpy.prod(shape[1:])))(shape) * v.initializer.multiplier)
        elif v.initializer.type == 'NormalConvolutionHe' or v.initializer.type == 'NormalConvolutionHeForward':
            initializer = (lambda shape: NormalInitializer(calc_normal_std_he_forward(
                shape[1], shape[0], kernel=shape[2:]))(shape) * v.initializer.multiplier)
        elif v.initializer.type == 'NormalConvolutionHeBackward':
            initializer = (lambda shape: NormalInitializer(calc_normal_std_he_backward(
                shape[1], shape[0], kernel=shape[2:]))(shape) * v.initializer.multiplier)
        elif v.initializer.type == 'NormalConvolutionGlorot':
            initializer = (lambda shape: NormalInitializer(calc_normal_std_glorot(
                shape[1], shape[0], kernel=shape[2:]))(shape) * v.initializer.multiplier)
        elif v.initializer.type == 'Uniform':
            initializer = UniformInitializer(
                lim=[-v.initializer.multiplier, v.initializer.multiplier])
        elif v.initializer.type == 'UniformAffineGlorot':
            initializer = (lambda shape: UniformInitializer(calc_uniform_lim_glorot(
                shape[0], numpy.prod(shape[1:])))(shape) * v.initializer.multiplier)
        elif v.initializer.type == 'UniformConvolutionGlorot':
            initializer = (lambda shape: UniformInitializer(calc_uniform_lim_glorot(
                shape[1], shape[0], kernel=shape[2:]))(shape) * v.initializer.multiplier)
        elif v.initializer.type == 'Constant':
            initializer = ConstantInitializer(value=v.initializer.multiplier)
        else:
            initializer = None
        variable_instance = get_parameter_or_create(name, shape, initializer)
    else:
        # create empty variable, memory will be allocated in network.setup()
        # after network optimization
        variable_instance = nn.Variable()

    variable = Variable()
    variable.name = name
    variable.parameter = parameter
    variable.shape = shape
    variable.variable_instance = variable_instance

    return variable


def _network(proto, default_context, batch_size, all_variables):
    network = Network()
    network.name = proto.name
    # Read Repeat Info
    network.repeat_info = {}
    for r in proto.repeat_info:
        network.repeat_info[r.id] = r.times

    network.variables = OrderedDict()

    if batch_size is None:
        network.batch_size = proto.batch_size
    else:
        network.batch_size = batch_size

    for v in proto.variable:
        for variable_index in itertools.product(*map(tuple, map(range, [network.repeat_info[id] for id in v.repeat_id]))):
            name = v.name + ''.join(['_' + v.repeat_id[index] + '[' +
                                     str(i) + ']' for index, i in enumerate(variable_index)])
            if name in all_variables:
                variable = all_variables[name]
            else:
                shape = tuple(
                    [d if d >= 1 else network.batch_size for d in v.shape.dim])
                variable = _create_variable(v, name, shape)
                all_variables[name] = variable
            network.variables[name] = variable
            logger.debug('{}'.format(
                (name, variable.shape, v.initializer.type if v.initializer.type else '-', v.initializer.multiplier)))

    network.functions = OrderedDict()
    network.function_inputs = OrderedDict()
    network.function_outputs = OrderedDict()
    network.variable_inputs = OrderedDict()
    network.variable_outputs = OrderedDict()
    for f in proto.function:
        ctx = default_context if not f.context.backends else _context(
            f.context)

        for variable_index in itertools.product(*map(tuple, map(range, [network.repeat_info[id] for id in f.repeat_id]))):
            function, input_variable_names, output_variable_names = _create_function(
                ctx, network, f, variable_index)
            if function is not None:
                network.functions[function.name] = function
                for v_name in output_variable_names:
                    network.variable_inputs[
                        network.variables[v_name]] = [function]
                for v_name in input_variable_names:
                    if not network.variables[v_name] in network.variable_outputs:
                        network.variable_outputs[
                            network.variables[v_name]] = []
                    network.variable_outputs[
                        network.variables[v_name]].append(function)

    network.setup(optimize=True)
    return network


def _get_generator(proto):
    if proto.type == 'Normal':
        return NormalInitializer(sigma=proto.multiplier)
    elif proto.type == 'Uniform':
        return UniformInitializer(lim=(-proto.multiplier, proto.multiplier))
    elif proto.type == 'Constant':
        return ConstantInitializer(value=proto.multiplier)
    else:
        raise ValueError('Generator type "' +
                         proto.type + '" is not supported.')


def _create_optimizer(ctx, o, networks, datasets):
    class Optimizer:
        pass

    optimizer = Optimizer()

    optimizer.name = o.name
    optimizer.order = o.order
    optimizer.update_interval = o.update_interval if o.update_interval > 0 else 1
    optimizer.network = networks[o.network_name]
    optimizer.data_iterator = datasets[o.dataset_name].data_iterator

    optimizer.dataset_assign = OrderedDict()
    for d in o.data_variable:
        optimizer.dataset_assign[
            optimizer.network.variables[d.variable_name]] = d.data_name

    optimizer.generator_assign = OrderedDict()
    for g in o.generator_variable:
        optimizer.generator_assign[optimizer.network.variables[
            g.variable_name]] = _get_generator(g)

    optimizer.loss_variables = []
    for l in o.loss_variable:
        optimizer.loss_variables.append(
            optimizer.network.variables[l.variable_name])

    optimizer.parameter_learning_rate_multipliers = OrderedDict()
    for p in o.parameter_variable:
        param_variable_names = [v_name for v_name in optimizer.network.variables.keys(
        ) if v_name.find(p.variable_name) == 0]
        for v_name in param_variable_names:
            optimizer.parameter_learning_rate_multipliers[
                optimizer.network.variables[v_name]] = p.learning_rate_multiplier

    with nn.context_scope(ctx):
        if o.solver.type == 'Adagrad':
            optimizer.solver = S.Adagrad(
                o.solver.adagrad_param.lr, o.solver.adagrad_param.eps)
        elif o.solver.type == 'Adadelta':
            optimizer.solver = S.Adadelta(
                o.solver.adadelta_param.lr, o.solver.adadelta_param.decay, o.solver.adadelta_param.eps)
        elif o.solver.type == 'Adam':
            optimizer.solver = S.Adam(o.solver.adam_param.alpha, o.solver.adam_param.beta1,
                                      o.solver.adam_param.beta2, o.solver.adam_param.eps)
        elif o.solver.type == 'Adamax':
            optimizer.solver = S.Adamax(o.solver.adamax_param.alpha, o.solver.adamax_param.beta1,
                                        o.solver.adamax_param.beta2, o.solver.adamax_param.eps)
        elif o.solver.type == 'Eve':
            p = o.solver.eve_param
            optimizer.solver = S.Eve(
                p.alpha, p.beta1, p.beta2, p.beta3, p.k, p.k2, p.eps)
        elif o.solver.type == 'Momentum':
            optimizer.solver = S.Momentum(
                o.solver.momentum_param.lr, o.solver.momentum_param.momentum)
        elif o.solver.type == 'Nesterov':
            optimizer.solver = S.Nesterov(
                o.solver.nesterov_param.lr, o.solver.nesterov_param.momentum)
        elif o.solver.type == 'RMSprop':
            optimizer.solver = S.RMSprop(
                o.solver.rmsprop_param.lr, o.solver.rmsprop_param.decay, o.solver.rmsprop_param.eps)
        elif o.solver.type == 'Sgd' or o.solver.type == 'SGD':
            optimizer.solver = S.Sgd(o.solver.sgd_param.lr)
        else:
            raise ValueError('Solver "' + o.solver.type +
                             '" is not supported.')

    optimizer.solver.set_parameters({v.name: v.variable_instance for v,
                                     local_lr in optimizer.parameter_learning_rate_multipliers.items() if local_lr > 0.0})

    optimizer.weight_decay = o.solver.weight_decay
    optimizer.lr_decay = o.solver.lr_decay if o.solver.lr_decay > 0.0 else 1.0
    optimizer.lr_decay_interval = o.solver.lr_decay_interval if o.solver.lr_decay_interval > 0 else 1

    optimizer.forward_sequence = optimizer.network.get_forward_sequence(
        optimizer.loss_variables)
    optimizer.backward_sequence = optimizer.network.get_backward_sequence(
        optimizer.loss_variables, optimizer.parameter_learning_rate_multipliers)

    return optimizer


def _context(proto):
    if not proto.backends:
        logger.warn('Old-style context. Updating to new format.')
        # Update from old Context
        if proto.backend == 'cpu|cuda':
            try:
                if 'cudnn' in proto.compute_backend:
                    import nnabla_ext.cudnn
                    ctx = nnabla_ext.cudnn.context(device_id=proto.device_id)
                elif 'default' in proto.compute_backend:
                    import nnabla_ext.cuda
                    ctx = nnabla_ext.cuda.context(device_id=proto.device_id)
                else:
                    raise ValueError('Invalid context {}'.format(proto))
            except ImportError:
                logger.log(
                    99, 'Could not import extension. Fallback into CPU context.')
                import nnabla_ext.cpu
                ctx = nnabla_ext.cpu.context()
        elif proto.backend == 'cpu':
            import nnabla_ext.cpu
            ctx = nnabla_ext.cpu.context()
        else:
            raise ValueError('Invalid context {}'.format(proto))
        ctx.array_class = str(proto.array_class)
        return ctx
    ctx = nn.Context()
    ctx.backend = proto.backends
    ctx.array_class = str(proto.array_class)
    ctx.device_id = str(proto.device_id)
    return ctx


def _global_config(proto):
    class GlobalConfig:
        pass
    config = GlobalConfig()
    config.default_context = _context(proto.global_config.default_context)
    return config


def _training_config(proto):
    class TrainingConfig:
        pass
    config = TrainingConfig()
    config.max_epoch = proto.training_config.max_epoch
    config.iter_per_epoch = proto.training_config.iter_per_epoch
    config.save_best = proto.training_config.save_best
    return config


def _create_dataset(uri, batch_size, shuffle, no_image_normalization, cache_dir, overwrite_cache, create_cache_explicitly, prepare_data_iterator):
    class Dataset:
        pass
    dataset = Dataset()
    dataset.uri = uri
    dataset.normalize = not no_image_normalization

    if prepare_data_iterator:
        if cache_dir == '':
            cache_dir = None
        if cache_dir and create_cache_explicitly:
            if not os.path.exists(cache_dir) or len(os.listdir(cache_dir)) == 0 or overwrite_cache:
                if not os.path.exists(cache_dir):
                    os.mkdir(cache_dir)
                logger.log(99, 'Creating cache data for "' + uri + '"')
                with data_iterator_csv_dataset(uri, batch_size, shuffle, normalize=False, cache_dir=cache_dir) as di:
                    index = 0
                    while index < di.size:
                        progress('', (1.0 * di.position) / di.size)
                        di.next()
                        index += batch_size
            dataset.data_iterator = (lambda: data_iterator_cache(
                cache_dir, batch_size, shuffle, normalize=dataset.normalize))
        elif not cache_dir or overwrite_cache or not os.path.exists(cache_dir) or len(os.listdir(cache_dir)) == 0:
            if cache_dir and not os.path.exists(cache_dir):
                os.mkdir(cache_dir)
            dataset.data_iterator = (lambda: data_iterator_csv_dataset(
                uri, batch_size, shuffle, normalize=dataset.normalize, cache_dir=cache_dir))
        else:
            dataset.data_iterator = (lambda: data_iterator_cache(
                cache_dir, batch_size, shuffle, normalize=dataset.normalize))
    else:
        dataset.data_iterator = None
    return dataset


def _datasets(proto, prepare_data_iterator=True):
    datasets = OrderedDict()
    for d in proto.dataset:
        datasets[d.name] = _create_dataset(
            d.uri, d.batch_size, d.shuffle, d.no_image_normalization, d.cache_dir, d.overwrite_cache, d.create_cache_explicitly, prepare_data_iterator)
    return datasets


def _networks(proto, default_context, batch_size, network_names=None):
    # Load networks
    networks = OrderedDict()
    all_variables = {}

    for np in proto.network:
        if not network_names or np.name in network_names:
            networks[np.name] = _network(
                np, default_context, batch_size, all_variables)

    return networks


def _optimizers(proto, default_context, networks, datasets):
    optimizers = OrderedDict()

    for o in proto.optimizer:
        ctx = default_context if not o.solver.context.backends else _context(
            o.solver.context)
        optimizer = _create_optimizer(ctx, o, networks, datasets)
        optimizers[o.name] = optimizer

    return optimizers


def _monitors(proto, default_context, networks, datasets):
    class Monitor:
        pass
    monitors = OrderedDict()

    for m in proto.monitor:
        monitor = Monitor()

        monitor.network = networks[m.network_name]
        monitor.data_iterator = datasets[m.dataset_name].data_iterator

        monitor.dataset_assign = OrderedDict()
        for d in m.data_variable:
            monitor.dataset_assign[monitor.network.variables[
                d.variable_name]] = d.data_name

        monitor.generator_assign = OrderedDict()
        for g in m.generator_variable:
            monitor.generator_assign[monitor.network.variables[
                g.variable_name]] = _get_generator(g)

        monitor.monitor_variables = []
        for e in m.monitor_variable:
            monitor.monitor_variables.append(
                monitor.network.variables[e.variable_name])

        monitor.forward_sequence = monitor.network.get_forward_sequence(
            monitor.monitor_variables)

        monitors[m.name] = monitor

    return monitors


def _executors(executors_proto, networks):
    class Executor:
        pass
    executors = OrderedDict()

    for e in executors_proto.executor:
        executor = Executor()

        executor.network = networks[e.network_name]
        executor.num_evaluations = e.num_evaluations if e.num_evaluations > 0 else 1
        executor.repeat_evaluation_type = e.repeat_evaluation_type
        executor.need_back_propagation = e.need_back_propagation

        executor.dataset_assign = OrderedDict()
        for d in e.data_variable:
            executor.dataset_assign[executor.network.variables[
                d.variable_name]] = d.data_name

        executor.generator_assign = OrderedDict()
        for g in e.generator_variable:
            executor.generator_assign[executor.network.variables[
                g.variable_name]] = _get_generator(g)

        executor.output_assign = OrderedDict()
        for o in e.output_variable:
            executor.output_assign[executor.network.variables[
                o.variable_name]] = [o.type, o.data_name]

        executor.parameters = OrderedDict()
        for p in e.parameter_variable:
            param_variable_names = [v_name for v_name in executor.network.variables.keys(
            ) if v_name.find(p.variable_name) == 0]
            for v_name in param_variable_names:
                executor.parameters[
                    executor.network.variables[v_name]] = v_name

        executor.forward_sequence = executor.network.get_forward_sequence(
            [o for o in executor.output_assign.keys()])

        if executor.need_back_propagation:
            executor.loss_variables = []
            for l in e.loss_variable:
                executor.loss_variables.append(executor.network.variables[
                    l.variable_name])

            executor.parameter_learning_rate_multipliers = OrderedDict()
            for p in e.parameter_variable:
                param_variable_names = [v_name for v_name in executor.network.variables.keys(
                ) if v_name.find(p.variable_name) == 0]
                for v_name in param_variable_names:
                    executor.parameter_learning_rate_multipliers[
                        executor.network.variables[v_name]] = p.learning_rate_multiplier

            executor.backward_sequence = executor.network.get_backward_sequence(
                executor.loss_variables, executor.parameter_learning_rate_multipliers)

        executors[e.name] = executor

    return executors


##########################################################################
# API
#
def load(filenames, prepare_data_iterator=True, batch_size=None):
    '''load
    Load network information from files.

    Args:
        filenames (list): List of filenames.
    Returns:
        dict: Network infomation.
    '''
    class Info:
        pass
    info = Info()

    proto = nnabla_pb2.NNablaProtoBuf()
    for filename in filenames:
        _, ext = os.path.splitext(filename)

        # TODO: Here is some known problems.
        #   - Even when protobuf file includes network structure,
        #     it will not loaded.
        #   - Even when prototxt file includes parameter,
        #     it will not loaded.

        if ext in ['.nntxt', '.prototxt']:
            with open(filename, 'rt') as f:
                text_format.Merge(f.read(), proto)
            if len(proto.parameter) > 0:
                nn.load_parameters(filename)
        elif ext in ['.protobuf', '.h5']:
            nn.load_parameters(filename)

        elif ext == '.nnp':
            try:
                tmpdir = tempfile.mkdtemp()
                with zipfile.ZipFile(filename, 'r') as nnp:
                    for name in nnp.namelist():
                        _, ext = os.path.splitext(name)
                        if name == 'nnp_version.txt':
                            nnp.extract(name, tmpdir)
                            with open(os.path.join(tmpdir, name), 'rt') as f:
                                pass  # Currently nnp_version.txt is ignored.
                        elif ext in ['.nntxt', '.prototxt']:
                            nnp.extract(name, tmpdir)
                            with open(os.path.join(tmpdir, name), 'rt') as f:
                                text_format.Merge(f.read(), proto)
                            if len(proto.parameter) > 0:
                                nn.load_parameters(os.path.join(tmpdir, name))
                        elif ext in ['.protobuf', '.h5']:
                            nnp.extract(name, tmpdir)
                            nn.load_parameters(os.path.join(tmpdir, name))
            finally:
                shutil.rmtree(tmpdir)

    default_context = None
    if proto.HasField('global_config'):
        info.global_config = _global_config(proto)
        default_context = info.global_config.default_context
        if 'cuda:float' in default_context.backend:
            try:
                import nnabla_ext.cudnn
            except:
                pass
    else:
        import nnabla_ext.cpu
        default_context = nnabla_ext.cpu.context()

    if proto.HasField('training_config'):
        info.training_config = _training_config(proto)

    if len(proto.dataset) > 0:
        info.datasets = _datasets(proto, prepare_data_iterator)

    if len(proto.network) > 0:
        info.networks = _networks(proto, default_context, batch_size)

    if len(proto.optimizer) > 0:
        info.optimizers = _optimizers(
            proto, default_context, info.networks, info.datasets)

    if len(proto.monitor) > 0:
        info.monitors = _monitors(
            proto, default_context, info.networks, info.datasets)

    if len(proto.executor) > 0:
        info.executors = _executors(proto, info.networks)

    return info<|MERGE_RESOLUTION|>--- conflicted
+++ resolved
@@ -116,18 +116,10 @@
     outputs = [network.variables[v_name] for v_name in output_variable_names]
 
     if f.type == "Reshape":
-<<<<<<< HEAD
-        batch_size = network.batch_size
-        if network.batch_size < 1:
-            batch_size = 1
-        reshape_shape = (batch_size,) + \
-            tuple(f.reshape_param.shape.dim)
-=======
         shape = tuple(
             [d if d >= 0 else network.batch_size for d in f.reshape_param.shape.dim])
         if numpy.prod(shape) != numpy.prod(inputs[0].shape):
             shape = (network.batch_size,) + shape
->>>>>>> 679abe46
         function_instance = F.Reshape(ctx,
                                       shape=shape)
     elif f.type == "RepeatStart":
@@ -368,20 +360,14 @@
         logger.warn('Old-style context. Updating to new format.')
         # Update from old Context
         if proto.backend == 'cpu|cuda':
-            try:
-                if 'cudnn' in proto.compute_backend:
-                    import nnabla_ext.cudnn
-                    ctx = nnabla_ext.cudnn.context(device_id=proto.device_id)
-                elif 'default' in proto.compute_backend:
-                    import nnabla_ext.cuda
-                    ctx = nnabla_ext.cuda.context(device_id=proto.device_id)
-                else:
-                    raise ValueError('Invalid context {}'.format(proto))
-            except ImportError:
-                logger.log(
-                    99, 'Could not import extension. Fallback into CPU context.')
-                import nnabla_ext.cpu
-                ctx = nnabla_ext.cpu.context()
+            if 'cudnn' in proto.compute_backend:
+                import nnabla_ext.cudnn
+                ctx = nnabla_ext.cudnn.context(device_id=proto.device_id)
+            elif 'default' in proto.compute_backend:
+                import nnabla_ext.cuda
+                ctx = nnabla_ext.cuda.context(device_id=proto.device_id)
+            else:
+                raise ValueError('Invalid context {}'.format(proto))
         elif proto.backend == 'cpu':
             import nnabla_ext.cpu
             ctx = nnabla_ext.cpu.context()
@@ -607,8 +593,6 @@
         if ext in ['.nntxt', '.prototxt']:
             with open(filename, 'rt') as f:
                 text_format.Merge(f.read(), proto)
-            if len(proto.parameter) > 0:
-                nn.load_parameters(filename)
         elif ext in ['.protobuf', '.h5']:
             nn.load_parameters(filename)
 
@@ -626,8 +610,6 @@
                             nnp.extract(name, tmpdir)
                             with open(os.path.join(tmpdir, name), 'rt') as f:
                                 text_format.Merge(f.read(), proto)
-                            if len(proto.parameter) > 0:
-                                nn.load_parameters(os.path.join(tmpdir, name))
                         elif ext in ['.protobuf', '.h5']:
                             nnp.extract(name, tmpdir)
                             nn.load_parameters(os.path.join(tmpdir, name))
