# Copyright (c) 2017 Sony Corporation. All Rights Reserved.
#
# Licensed under the Apache License, Version 2.0 (the "License");
# you may not use this file except in compliance with the License.
# You may obtain a copy of the License at
#
#     http://www.apache.org/licenses/LICENSE-2.0
#
# Unless required by applicable law or agreed to in writing, software
# distributed under the License is distributed on an "AS IS" BASIS,
# WITHOUT WARRANTIES OR CONDITIONS OF ANY KIND, either express or implied.
# See the License for the specific language governing permissions and
# limitations under the License.

import nnabla.logger as logger
<<<<<<< HEAD
import onnx
import numpy as np
from .utils import *
from onnx import (ModelProto, TensorProto, TensorShapeProto)
=======
try:
    import onnx
    from .utils import *
    from onnx import (ModelProto, TensorProto, TensorShapeProto)
except:
    print('ONNX export support disabled.')
>>>>>>> 8d8cf2cf

# Dictionary used to convert NNabla function names to ONNX op_type
nnabla_function_type_to_onnx_optype = {
    # optype with same names
    "Dropout": "Dropout",
    "Softmax": "Softmax",
    "BatchNormalization": "BatchNormalization",
    "Transpose": "Transpose",
    "Abs": "Abs",
    "Sigmoid": "Sigmoid",
    "Tanh": "Tanh",
    "LeakyReLU": "LeakyRelu",
    "Log": "Log",
    # optype with different names
    "ReLU": "Relu",
    "Concatenate": "Concat",
    "Convolution": "Conv",
    "GlobalAveragePooling": "GlobalAveragePool",
    "MaxPooling": "MaxPool",
    "AveragePooling": "AveragePool",
    "Add2": "Add",
    "BatchMatmul": "MatMul",
    "LogicalNot": "Not",
    "ELU": "Elu",
    "SELU": "Selu",
    "Sum": "ReduceSum",
    "Mean": "ReduceMean",
    # optype that gets converted
    "Identity": "Dropout",
    "Affine": "Gemm",
    "Mul2": "Mul",
    # optype that should get merged
    # with other operators
    "BroadcastTo": ""
}

def merge_broadcast(node, func, target_name, broadcast_target):
    # Set the broadcast attribute to the operator
    # so we can combine BroadcastTo with this operator.
    param = broadcast_target[target_name]
    before_broadcast = param[0]
    axis = param[1]
    a = onnx.helper.make_attribute("axis", axis)
    b = onnx.helper.make_attribute("broadcast", 1)
    node.attribute.extend([a, b])
    # Replace the broadcasted input with the original input
    del node.input[:]
    node.input.extend([func.input[0], before_broadcast])
    # Remove the used target.
    # We may have a problem if the same parameter is used from
    # multipler operators.
    del broadcast_target[target_name]

def convert_to_nodes(func, variables, input_types, output_types, broadcast_target):
    """Convert a function to a node or a group of nodes"""
    op_type = nnabla_function_type_to_onnx_optype.get(func.type)
    if op_type is None:
        raise ValueError("function {} is currently not supported for ONNX conversion".format(func.type))
    n = onnx.helper.make_node(
<<<<<<< HEAD
            op_type,
            func.input,
            func.output,
            name=func.name)
    nl = []
=======
        nnabla_function_type_to_onnx_optype.get(func.type, func.type),
        func.input,
        func.output,
        name=func.name)
>>>>>>> 8d8cf2cf
    if func.type == "Concatenate":
        # ONNX requires axis setting as a parameter
        # for the concat op_type.
        # If no value is set for axis,
        # the default value 0 will be set
        attr = onnx.helper.make_attribute("axis", func.concatenate_param.axis)
        n.attribute.extend([attr])
        nl.append(n)
    elif func.type == "Dropout":
        # NNP Dropout is always is_test=false
        # since we always apply dropout when it is
        # included in a network.
        attr = onnx.helper.make_attribute("is_test", 0)
        n.attribute.extend([attr])
        nl.append(n)
    elif func.type == "Identity":
        # Convert Identity to a Dropout with is_test=true
        # so we just copy the input to output
        attr = onnx.helper.make_attribute("is_test", 1)
        n.attribute.extend([attr])
        nl.append(n)
    elif func.type == "MaxPooling":
        mpp = func.max_pooling_param
        if not mpp.ignore_border:
            raise ValueError(
                "MaxPooling with ignore_border=False is not supported")
        # Copy kernel, stride, and pads values
        k = onnx.helper.make_attribute("kernel_shape", mpp.kernel.dim)
        s = onnx.helper.make_attribute("strides", mpp.stride.dim)
        p = onnx.helper.make_attribute("pads", mpp.pad.dim*2)
        n.attribute.extend([k, s, p])
        nl.append(n)
    elif func.type == "Convolution":
        cp = func.convolution_param
        # Calculate the kernel_shape from input weight data.
        # Weight data should be the second input for convolution
        if len(func.input) < 2:
            raise ValueError(
                "Weight input is missing for convolution {}"
                .format(func.name))
        weight = func.input[1]
        weight_var = [v for v in variables if v.name == weight]
        if len(weight_var) != 1:
            raise ValueError(
                "No weight input was found, or multiple weight inputs were found"
                " for convolution {} where there should be only one."
                .format(func.name))
        weight_shape = weight_var[0].shape
        # The base axis for weights is the next axis from the data's base axis
        weight_base = cp.base_axis + 1
        k = onnx.helper.make_attribute(
            "kernel_shape", weight_shape.dim[weight_base:])
        d = onnx.helper.make_attribute("dilations", cp.dilation.dim)
        s = onnx.helper.make_attribute("strides", cp.stride.dim)
        p = onnx.helper.make_attribute("pads", cp.pad.dim*2)
        g = onnx.helper.make_attribute("group", cp.group)
        n.attribute.extend([k, d, s, p, g])
        nl.append(n)
    elif func.type == "GlobalAveragePooling":
        # We wipeout the node name to avoid a bug?
        # that occurs when we use a GlobalAveragePooling node with a name
        # "Conv" or "Pool" contained.
        # Caffe2 issue is here:
        # https://github.com/caffe2/caffe2/issues/1971
        # Becuase a GlobalAveragePooling operator does not contain a kernel, we get an error at the
        # following code if we have a specific name.
        # https://github.com/caffe2/caffe2/blob/master/caffe2/operators/conv_pool_op_base.h#L167
        # The above caffe2 code should be checking the node's operator name and not the node's name.
        n.name = ""
        nl.append(n)
    elif func.type == "Softmax":
        # Softmax on NNabla does softmax ONLY along the specified axis.
        # ONNX first squashes the input dimensions to 2D based on the specifed axis,
        # and then calculates the Softmax.
        # Since these two slightly differ, we show a warning here.
        logger.warning(SOFTMAX_WARNING)
        attr = onnx.helper.make_attribute("axis", func.softmax_param.axis)
        n.attribute.extend([attr])
        nl.append(n)
    elif func.type == "AveragePooling":
        app = func.average_pooling_param
        if not app.ignore_border:
            raise ValueError("AveragePooling with ignore_border=False is not supported")
        # Copy kernel, stride, and pads values
        k = onnx.helper.make_attribute("kernel_shape", app.kernel.dim)
        s = onnx.helper.make_attribute("strides", app.stride.dim)
        p = onnx.helper.make_attribute("pads", app.pad.dim*2)
        n.attribute.extend([k, s, p])
        nl.append(n)
    elif func.type == "BatchNormalization":
        # We need to rearrange the input data order.
        # NNabla BatchNormalization input order: X, beta, gamma, mean, variance
        # ONNX BatchNormalization input order: X, scale, bias, mean, variance
        onnx_order = [0, 2, 1, 3, 4]
        if len(func.input) != len(onnx_order):
            raise ValueError("The number of BatchNormalization input must be {}".format(len(onnx_order)))
        onnx_input = [func.input[i] for i in onnx_order]
        del n.input[:]
        n.input.extend(onnx_input)
        bpp = func.batch_normalization_param
        if bpp.batch_stat:
            # Batch normalization for training is currently not supported
            raise ValueError("BatchNormalization with batch_stat=True is currently not supported for ONNX conversion")
        t = onnx.helper.make_attribute("is_test", not bpp.batch_stat)
        attrs = [t]
        # Set values if a valid value has been set
        if bpp.eps != 0.0:
            e = onnx.helper.make_attribute("epsilon", bpp.eps)
            attrs.append(e)
        if bpp.decay_rate != 0.0:
            m = onnx.helper.make_attribute("momentum", bpp.decay_rate)
            attrs.append(m)
        n.attribute.extend(attrs)
        nl.append(n)
    elif func.type == "Transpose":
        tp = func.transpose_param
        p = onnx.helper.make_attribute("perm", tp.axes)
        n.attribute.extend([p])
        nl.append(n)
    elif func.type == "Affine":
        ap = func.affine_param
        flatten_postfix = "_flatten"
        # Broadcast tensor C by default since it's usually a 1D vector
        b = onnx.helper.make_attribute("broadcast", 1)
        n.attribute.extend([b])
        # We need to flatten tensor A to 2D based on the base_axis
        x = func.input[0]
        flout = x+flatten_postfix
        fl = onnx.helper.make_node(
                "Flatten",
                [x],
                [flout])
        n.input[0] = flout  # rewire input data
        a = onnx.helper.make_attribute("axis", ap.base_axis)
        fl.attribute.extend([a])
        nl.append(fl)
        nl.append(n)
    elif func.type == "BatchMatmul":
        bmp = func.batch_matmul_param
        if bmp.transpose_a or bmp.transpose_b:
            raise ValueError("{} with transpose is not supported yet".format(func.type))
        nl.append(n)
    elif func.type == "LeakyReLU":
        lrp = func.leaky_relu_param
        a = onnx.helper.make_attribute("alpha", lrp.alpha)
        n.attribute.extend([a])
        nl.append(n)
    elif func.type == "ELU":
        ep = func.elu_param
        a = onnx.helper.make_attribute("alpha", ep.alpha)
        n.attribute.extend([a])
        nl.append(n)
    elif func.type == "LogicalNot":
        # Store the input/output tensor's name and convert it to boolean
        input_types[n.input[0]] = TensorProto.BOOL
        output_types[n.output[0]] = TensorProto.BOOL
        nl.append(n)
    elif func.type == "SELU":
        sp = func.selu_param
        a = onnx.helper.make_attribute("alpha", sp.alpha)
        g = onnx.helper.make_attribute("gamma", sp.scale)
        n.attribute.extend([a, g])
        nl.append(n)
    elif func.type == "Sum":
        sp = func.sum_param
        a = onnx.helper.make_attribute("axes", sp.axes)
        k = onnx.helper.make_attribute("keepdims", sp.keep_dims)
        n.attribute.extend([a, k])
        nl.append(n)
    elif func.type == "Mean":
        mp = func.mean_param
        a = onnx.helper.make_attribute("axes", mp.axes)
        k = onnx.helper.make_attribute("keepdims", mp.keep_dims)
        n.attribute.extend([a, k])
        nl.append(n)
    elif func.type == "BroadcastTo":
        # BroadcastTo conversion only works when the
        # broadcasted buffer is used as second input for the following:
        # Add, And, Div, Equal, Greater,
        # Less, Mul, Or, Pow, Sub, Xor
        bp = func.broadcast_to_param
        broadcast_target[func.output[0]] = (func.input[1], bp.axis)
        # we do not append node here because BroadcastTo should disappear
    elif func.type == "Add2":
        # Check if the second input is a brodcast target.
        bt = func.input[1]
        if bt in broadcast_target:
            merge_broadcast(n, func, bt, broadcast_target)
        nl.append(n)
    elif func.type == "Mul2":
        # Check if the second input is a brodcast target.
        bt = func.input[1]
        if bt in broadcast_target:
            merge_broadcast(n, func, bt, broadcast_target)
        nl.append(n)
    else:
        # Simply append node to list
        nl.append(n)
    return nl

def create_dim(val):
    """Create a dimension message for a given dimension"""
    dim = TensorShapeProto.Dimension()
    dim.dim_value = val
    return dim

def convert_parameter_shape(graph):
    """Convert the shape of some parameters so they fit ONNX's requirements.
    We do this as a post conversion because in the future we may be able to
    delete the whole conversion if NNabla's code gets changed"""
    batch_norm_constants = []
    for n in graph.node:
        if n.op_type == "BatchNormalization":
            # BatchNormalization in ONNX requires the scale, bias, mean, and variance input to be
            # one dimensional (https://github.com/onnx/onnx/blob/master/docs/Operators.md#batchnormalization).
            # However in NNabla these input must have a specific shape that matches the input shape.
            # For example if the input shape is (1,3,3,3), the above variables must have the shape (1,3,1,1) and not (3).
            # (1,3,1,1) is actually the same as a one-dimensional tensor of size 3,
            # but NNabla's check currently does not allow this.
            # Thus, we convert the shape of the above input so we can pass ONNX's check.
            # If NNabla or ONNX lightens the requirements, we should be able to remove this conversion.
            batch_norm_constants.extend(n.input[1:5])  # copy all input names for scale, bias, mean, variance

    # This loop should be fairly slow since we loop through all variables and parameters per constant
    for c in batch_norm_constants:
        # Reshape all BatchNormalization constant inputs assuming the size is (1,size,1,1)
        for i in graph.initializer:
            if i.name == c:
                size = i.dims
                if not (len(size) == 4 and
                        size[0] == 1 and size[2] == 1 and size[3] == 1):
                    raise ValueError(
                            "beta, gamma, mean, and variance parameters"
                            "must have the shape of 1*C*1*1 in {}".format(n.op_type))
                chan = size[1]
                del i.dims[:]
                i.dims.extend([chan])
                break
        for i in graph.input:
            if i.name == c:
                size = i.type.tensor_type.shape.dim
                if not (len(size) == 4 and
                        size[0].dim_value == 1 and
                        size[2].dim_value == 1 and
                        size[3].dim_value == 1):
                    raise ValueError(
                            "beta, gamma, mean, and variance parameters"
                            "must have the shape of 1*C*1*1 in {}".format(n.op_type))
                chan = size[1].dim_value
                del i.type.tensor_type.shape.dim[:]
                i.type.tensor_type.shape.dim.extend([create_dim(chan)])
                break


def get_tensor_type(name, type_dict):
    if name in type_dict:
        return type_dict[name]
    else:
        # Default tensor type to float
        return TensorProto.FLOAT


def nnp_model_to_onnx_graph(graph, nnp):
    if len(nnp.network) != 1:
        raise ValueError(
            "NNP with only a single network is currently supported")
    if len(nnp.executor) != 1:
        raise ValueError(
            "NNP with only a single executor is currently supported")
    net = nnp.network[0]
    exe = nnp.executor[0]
    if exe.network_name != net.name:
        raise ValueError(
            "Names of the included network and executor's target network do not match")
    graph.name = net.name
    # store all variable shape info to use later
    var_dict = {}
    for v in net.variable:
        var_dict[v.name] = v.shape

    # Store the names and type of all input/output
    # tensor that must have a type other than float.
    # If the input is in a parameter, it will be converted to that type
    input_types = {}
    output_types = {}
    # Store the input/output name of all BroadcastTo targets
    # so we can check if we can merge it to appropriate operators.
    broadcast_target = {}
    for f in net.function:
        nl = convert_to_nodes(f, net.variable, input_types, output_types, broadcast_target)
        graph.node.extend(nl)
    if len(broadcast_target) > 0:
        # If a broadcast target buffer is not used for any of the supported
        # operator's inputs, we throw an error.
        raise ValueError("BroadcastTo targets must be used in conjunction"
                         " with certain operators in order to get converted to ONNX")
    for param in nnp.parameter:
        init = graph.initializer.add()
        init.name = param.variable_name
        init.dims.extend(param.shape.dim)
<<<<<<< HEAD
        t = get_tensor_type(param.variable_name, input_types)
        init.data_type = t
        tensor_type_to_dtype = {
            TensorProto.FLOAT: np.float32,
            TensorProto.BOOL: np.bool
        }
        init.raw_data = np.array(param.data, dtype=tensor_type_to_dtype[t]).tostring()
=======
        # We should be only getting float data from NNabla
        init.data_type = TensorProto.FLOAT
        init.raw_data = struct.pack("{}f".format(len(param.data)), *param.data)
>>>>>>> 8d8cf2cf
        # init.float_data.extend(param.data)

    # Add all the constant parameters for all nodes
    # and the first node's input as input
    for iv in exe.data_variable:
        i = graph.input.add()
        i.name = iv.variable_name
        i.type.tensor_type.elem_type = get_tensor_type(iv.variable_name, input_types)
        dims = [create_dim(d) for d in var_dict[iv.variable_name].dim]
        i.type.tensor_type.shape.dim.extend(dims)
    for pv in exe.parameter_variable:
        p = graph.input.add()
        p.name = pv.variable_name
        p.type.tensor_type.elem_type = get_tensor_type(pv.variable_name, input_types)
        dims = [create_dim(d) for d in var_dict[pv.variable_name].dim]
        p.type.tensor_type.shape.dim.extend(dims)
    # Add only the final output of the graph as output
    for ov in exe.output_variable:
        o = graph.output.add()
        o.name = ov.variable_name
        o.type.tensor_type.elem_type = get_tensor_type(ov.variable_name, output_types)
        dims = [create_dim(d) for d in var_dict[ov.variable_name].dim]
        o.type.tensor_type.shape.dim.extend(dims)
    convert_parameter_shape(graph)


def nnp_model_to_onnx_protobuf(nnp):
    mp = ModelProto()
    mp.ir_version = ONNX_IR_VERSION
    op0 = mp.opset_import.add()
    op0.version = ONNX_OPSET_VERSION
    op1 = mp.opset_import.add()
    op1.domain = ""  # empty string indicates ONNX domain
    op1.version = ONNX_OPSET_VERSION
    # nn_opset = mp.opset_import.add()
    # nn_opset.domain = NNABLA_DOMAIN
    # nn_opset.version = NNABLA_OPSET_VERSION
    mp.producer_name = PRODUCER_NAME
    mp.producer_version = PRODUCER_VERSION
    mp.domain = NNABLA_DOMAIN
    nnp_model_to_onnx_graph(mp.graph, nnp)
    return mp


class OnnxExporter:
    def __init__(self, nnp):
        self._nnp = nnp.protobuf

    def export(self, file_path):
        model_proto = nnp_model_to_onnx_protobuf(self._nnp)
        with open(file_path, "wb") as f:
            f.write(model_proto.SerializeToString())<|MERGE_RESOLUTION|>--- conflicted
+++ resolved
@@ -13,19 +13,13 @@
 # limitations under the License.
 
 import nnabla.logger as logger
-<<<<<<< HEAD
-import onnx
 import numpy as np
-from .utils import *
-from onnx import (ModelProto, TensorProto, TensorShapeProto)
-=======
 try:
     import onnx
     from .utils import *
     from onnx import (ModelProto, TensorProto, TensorShapeProto)
 except:
     print('ONNX export support disabled.')
->>>>>>> 8d8cf2cf
 
 # Dictionary used to convert NNabla function names to ONNX op_type
 nnabla_function_type_to_onnx_optype = {
@@ -85,18 +79,11 @@
     if op_type is None:
         raise ValueError("function {} is currently not supported for ONNX conversion".format(func.type))
     n = onnx.helper.make_node(
-<<<<<<< HEAD
             op_type,
             func.input,
             func.output,
             name=func.name)
     nl = []
-=======
-        nnabla_function_type_to_onnx_optype.get(func.type, func.type),
-        func.input,
-        func.output,
-        name=func.name)
->>>>>>> 8d8cf2cf
     if func.type == "Concatenate":
         # ONNX requires axis setting as a parameter
         # for the concat op_type.
@@ -147,8 +134,8 @@
         weight_shape = weight_var[0].shape
         # The base axis for weights is the next axis from the data's base axis
         weight_base = cp.base_axis + 1
-        k = onnx.helper.make_attribute(
-            "kernel_shape", weight_shape.dim[weight_base:])
+        k = onnx.helper.make_attribute("kernel_shape",
+                                       weight_shape.dim[weight_base:])
         d = onnx.helper.make_attribute("dilations", cp.dilation.dim)
         s = onnx.helper.make_attribute("strides", cp.stride.dim)
         p = onnx.helper.make_attribute("pads", cp.pad.dim*2)
@@ -397,7 +384,6 @@
         init = graph.initializer.add()
         init.name = param.variable_name
         init.dims.extend(param.shape.dim)
-<<<<<<< HEAD
         t = get_tensor_type(param.variable_name, input_types)
         init.data_type = t
         tensor_type_to_dtype = {
@@ -405,11 +391,6 @@
             TensorProto.BOOL: np.bool
         }
         init.raw_data = np.array(param.data, dtype=tensor_type_to_dtype[t]).tostring()
-=======
-        # We should be only getting float data from NNabla
-        init.data_type = TensorProto.FLOAT
-        init.raw_data = struct.pack("{}f".format(len(param.data)), *param.data)
->>>>>>> 8d8cf2cf
         # init.float_data.extend(param.data)
 
     # Add all the constant parameters for all nodes
