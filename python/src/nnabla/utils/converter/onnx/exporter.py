--- conflicted
+++ resolved
@@ -428,13 +428,10 @@
             "LessEqualScalar": partial(self.LessEqualScalar, '6'),
             "LessScalar": partial(self.LessScalar, '6'),
             "SpectralNorm": self.SpectralNorm,
-<<<<<<< HEAD
-            "WeightNormalization": self.WeightNormalization
-=======
             "WeightStandardization": self.WeightStandardization,
             "LayerNormalization": self.LayerNormalization,
             "InstanceNormalization": self.InstanceNormalization,
->>>>>>> 0013f6b2
+            "WeightNormalization": self.WeightNormalization
         }
 
         table_op_set_7 = {
@@ -3467,15 +3464,6 @@
         nl.append(n)
         return nl
 
-<<<<<<< HEAD
-    def WeightNormalization(self, func):
-        nl = []
-        w_shape = list(self._var_dict[func.input[0]].dim[:])
-        pp = func.weight_normalization_param
-        dim = pp.dim
-        eps = pp.eps
-        axes = tuple([a for a in range(len(w_shape)) if a != dim])
-=======
     def WeightStandardization(self, func):
         nl = []
         pp = func.weight_standardization_param
@@ -3503,55 +3491,16 @@
         var_nl, var_out = get_matrix_variance(
             func.input[0], func.name, mean_out, axes, w_shape)
         nl.extend(var_nl)
->>>>>>> 0013f6b2
 
         constant0 = fork_name("constant")
         c = generate_constant(constant0, func.name + "_constant0",
                               TensorProto.FLOAT, [1],
-<<<<<<< HEAD
-                              [2])
-=======
                               [eps])
->>>>>>> 0013f6b2
         nl.append(c)
 
         constant1 = fork_name("constant")
         c = generate_constant(constant1, func.name + "_constant1",
                               TensorProto.FLOAT, [1],
-<<<<<<< HEAD
-                              [eps])
-        nl.append(c)
-
-        constant2 = fork_name("constant")
-        c = generate_constant(constant2, func.name + "_constant2",
-                              TensorProto.FLOAT, [1],
-                              [-0.5])
-        nl.append(c)
-
-        # Pow, w ** 2
-        pow_out1 = fork_name(func.input[0]) + "_pow"
-        n = onnx.helper.make_node("Pow",
-                                  [func.input[0], constant0],
-                                  [pow_out1])
-        nl.append(n)
-
-        # ReduceSum, np.sum(w ** 2, axes, keepdims=True)
-        sum_out = fork_name(func.input[0]) + "_sum"
-        n = onnx.helper.make_node(
-            'ReduceSum',
-            [pow_out1],
-            [sum_out],
-            axes=axes,
-            keepdims=True
-        )
-        nl.append(n)
-
-        # Add, (np.sum(w ** 2, axes, keepdims=True) + eps)
-        add_out = fork_name(func.input[0]) + "_add"
-        n = onnx.helper.make_node(
-            "Add",
-            [sum_out, constant1],
-=======
                               [0.5])
         nl.append(c)
 
@@ -3568,44 +3517,10 @@
         n = onnx.helper.make_node(
             "Add",
             [var_out, constant0],
->>>>>>> 0013f6b2
             [add_out]
         )
         nl.append(n)
 
-<<<<<<< HEAD
-        # Pow, (np.sum(w ** 2, axes, keepdims=True) + eps) ** (-0.5)
-        pow_out2 = fork_name(func.input[0]) + "_pow"
-        n = onnx.helper.make_node("Pow",
-                                  [add_out, constant2],
-                                  [pow_out2])
-        nl.append(n)
-
-        # Reshape, g.reshape(rshape)
-        input_shape = [1 if i != dim else s for i, s in enumerate(w_shape)]
-        input_shape_reshape = np.array(input_shape)
-        rout = fork_name(func.input[1]) + "_reshape"
-        n = generate_reshape(self._model_proto.graph, func.input[1], rout,
-                             input_shape_reshape)
-        nl.append(n)
-
-        # Mul, g * w * n
-        mul_out1 = fork_name(func.input[0]) + "_mul"
-        n = onnx.helper.make_node(
-            "Mul",
-            [rout, func.input[0]],
-            [mul_out1]
-        )
-        nl.append(n)
-
-        n = onnx.helper.make_node(
-            "Mul",
-            [mul_out1, pow_out2],
-            func.output
-        )
-        nl.append(n)
-
-=======
         # Pow, (w_var + eps) ** 0.5
         pow_out = fork_name(func.input[0]) + "_pow"
         n = onnx.helper.make_node("Pow",
@@ -3780,7 +3695,92 @@
             func, mean_out, var_out, beta, gamma, constant0, constant1)
         nl.extend(norm_nl)
 
->>>>>>> 0013f6b2
+        return nl
+
+    def WeightNormalization(self, func):
+        nl = []
+        w_shape = list(self._var_dict[func.input[0]].dim[:])
+        pp = func.weight_normalization_param
+        dim = pp.dim
+        eps = pp.eps
+        axes = tuple([a for a in range(len(w_shape)) if a != dim])
+
+        constant0 = fork_name("constant")
+        c = generate_constant(constant0, func.name + "_constant0",
+                              TensorProto.FLOAT, [1],
+                              [2])
+        nl.append(c)
+
+        constant1 = fork_name("constant")
+        c = generate_constant(constant1, func.name + "_constant1",
+                              TensorProto.FLOAT, [1],
+                              [eps])
+        nl.append(c)
+
+        constant2 = fork_name("constant")
+        c = generate_constant(constant2, func.name + "_constant2",
+                              TensorProto.FLOAT, [1],
+                              [-0.5])
+        nl.append(c)
+
+        # Pow, w ** 2
+        pow_out1 = fork_name(func.input[0]) + "_pow"
+        n = onnx.helper.make_node("Pow",
+                                  [func.input[0], constant0],
+                                  [pow_out1])
+        nl.append(n)
+
+        # ReduceSum, np.sum(w ** 2, axes, keepdims=True)
+        sum_out = fork_name(func.input[0]) + "_sum"
+        n = onnx.helper.make_node(
+            'ReduceSum',
+            [pow_out1],
+            [sum_out],
+            axes=axes,
+            keepdims=True
+        )
+        nl.append(n)
+
+        # Add, (np.sum(w ** 2, axes, keepdims=True) + eps)
+        add_out = fork_name(func.input[0]) + "_add"
+        n = onnx.helper.make_node(
+            "Add",
+            [sum_out, constant1],
+            [add_out]
+        )
+        nl.append(n)
+
+        # Pow, (np.sum(w ** 2, axes, keepdims=True) + eps) ** (-0.5)
+        pow_out2 = fork_name(func.input[0]) + "_pow"
+        n = onnx.helper.make_node("Pow",
+                                  [add_out, constant2],
+                                  [pow_out2])
+        nl.append(n)
+
+        # Reshape, g.reshape(rshape)
+        input_shape = [1 if i != dim else s for i, s in enumerate(w_shape)]
+        input_shape_reshape = np.array(input_shape)
+        rout = fork_name(func.input[1]) + "_reshape"
+        n = generate_reshape(self._model_proto.graph, func.input[1], rout,
+                             input_shape_reshape)
+        nl.append(n)
+
+        # Mul, g * w * n
+        mul_out1 = fork_name(func.input[0]) + "_mul"
+        n = onnx.helper.make_node(
+            "Mul",
+            [rout, func.input[0]],
+            [mul_out1]
+        )
+        nl.append(n)
+
+        n = onnx.helper.make_node(
+            "Mul",
+            [mul_out1, pow_out2],
+            func.output
+        )
+        nl.append(n)
+
         return nl
 
     def SpectralNorm(self, func):
