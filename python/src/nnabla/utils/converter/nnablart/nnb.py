# Copyright (c) 2017 Sony Corporation. All Rights Reserved.
#
# Licensed under the Apache License, Version 2.0 (the "License");
# you may not use this file except in compliance with the License.
# You may obtain a copy of the License at
#
#     http://www.apache.org/licenses/LICENSE-2.0
#
# Unless required by applicable law or agreed to in writing, software
# distributed under the License is distributed on an "AS IS" BASIS,
# WITHOUT WARRANTIES OR CONDITIONS OF ANY KIND, either express or implied.
# See the License for the specific language governing permissions and
# limitations under the License.

import collections
import math
import numpy as np
import struct
import yaml

import nnabla.utils.nnabla_pb2 as nnabla_pb2
import nnabla.utils.converter

from .utils import create_nnabart_info


class Nnb:
    '''
    Nnb is only used as namespace
    '''
    NN_DATA_TYPE_FLOAT, NN_DATA_TYPE_INT16, NN_DATA_TYPE_INT8, NN_DATA_TYPE_SIGN = range(
        4)
    from_type_name = {
        'FLOAT32': NN_DATA_TYPE_FLOAT,
        'FIXED16': NN_DATA_TYPE_INT16,
        'FIXED8': NN_DATA_TYPE_INT8
    }
    fp_pos_max = {NN_DATA_TYPE_INT16: 15, NN_DATA_TYPE_INT8: 7}


class NnbExporter:
    def _align(self, size):
        return int(math.ceil(size / 4) * 4)

    def _alloc(self, size=-1, data=b''):
        size = len(data) if size < 0 else size
        index = len(self._memory_index)
        pointer = sum(self._memory_index)
        self._memory_index.append(len(self._memory_data))
        assert(len(data) <= size)
        self._memory_data += data
        self._memory_data += b'\0' * (self._align(len(data)) - len(data))
        return (index, pointer)

    def __init__(self, nnp, batch_size):
        self._info = create_nnabart_info(nnp, batch_size)

        self._List = collections.namedtuple('List', ('size', 'list_index'))

        self._memory_index = []
        self._memory_data = b''

        self._argument_formats = {}
        for fn, func in self._info._function_info.items():
            if 'arguments' in func and len(func['arguments']) > 0:
                argfmt = ''
                for an, arg in func['arguments'].items():
                    argfmt += nnabla.utils.converter.type_to_pack_format(
                        arg['type'])
                self._argument_formats[fn] = argfmt

    @staticmethod
    def __compute_int_bit_num(param_array):
        abs_array = np.abs(param_array)
        max_abs = abs_array.max()
        if max_abs >= 1:
            max_idx = abs_array.argmax()
            max_log2 = np.log2(max_abs)
            if max_log2.is_integer() and param_array[max_idx] > 0:
                int_bit_num = int(max_log2) + 2  # almost impossible
            else:
                int_bit_num = int(np.ceil(max_log2)) + 1
        else:
            int_bit_num = 1  # 1 is needed to represent sign
        return int_bit_num

    def export(self, nnb_output_filename, settings_template_filename, settings_filename, default_type):
        settings = collections.OrderedDict()
        if settings_filename is not None and len(settings_filename) == 1:
            settings = nnabla.utils.converter.load_yaml_ordered(
                open(settings_filename[0]))
        if 'functions' not in settings:
            settings['functions'] = collections.OrderedDict()
        if 'variables' not in settings:
            settings['variables'] = collections.OrderedDict()

        ####################################################################
        # Version
        version = nnabla.utils.converter.get_category_info_version()

        ####################################################################
        # Varibles name index
        vindexes_by_name = {}
        for n, v in enumerate(self._info._network.variable):
            vindexes_by_name[v.name] = n

        ####################################################################
        # Inputs
        input_list = [vindexes_by_name[i]
                      for i in self._info._input_variables]
        index, pointer = self._alloc(data=struct.pack(
            '{}I'.format(len(input_list)), *input_list))
        inputs = self._List(len(input_list), index)

        ####################################################################
        # Outputs
        output_list = [vindexes_by_name[i]
                       for i in self._info._output_variables]
        index, pointer = self._alloc(data=struct.pack(
            '{}I'.format(len(output_list)), *output_list))
        outputs = self._List(len(output_list), index)

        ####################################################################
        # make 2 data to save Variable Buffers in inference
        from .save_variable_buffer import save_variable_buffer
        actual_buf_sizes, vidx_to_abidx = save_variable_buffer(self._info)

        ####################################################################
        # Varible buffers
        blist = actual_buf_sizes
        index, pointer = self._alloc(
            data=struct.pack('{}I'.format(len(blist)), *blist))
        buffers = self._List(len(blist), index)

        ####################################################################
        # Varibles
        self._Variable = collections.namedtuple(
            'Variable', ('id', 'shape', 'type', 'fp_pos', 'data_index'))
        vindexes = []
        for n, v in enumerate(self._info._network.variable):
            var = self._Variable
            var.id = n

            # set var.shape and store into NNB
            shape = [
                x if x >= 0 else self._info._batch_size for x in v.shape.dim]
            index, pointer = self._alloc(
                data=struct.pack('{}I'.format(len(shape)), *shape))
            var.shape = self._List(len(shape), index)

            # parse a type option in YAML given via -settings
            if v.name not in settings['variables']:
                settings['variables'][v.name] = default_type[0]
            type_option = settings['variables'][v.name]
            opt_list = type_option.split('_')
            type_name = opt_list[0]
            fp_pos = int(opt_list[1]) if len(opt_list) == 2 else None

            # set var.type, var.data_index, and var.fp_pos in this paragraph
            var.type = Nnb.from_type_name[type_name]
            if v.type == 'Parameter':
                # store parameter into NNB
                array = np.array(self._info._parameters[v.name].data)
                if type_name == 'FLOAT32':
                    fmt_base = '{}f'
                else:  # type_name == 'FIXED16' or type_name == 'FIXED8'
                    fmt_base = '{}h' if type_name == 'FIXED16' else '{}b'
                    # if fp_pos is not specified, compute it looking at its distribution
                    if fp_pos is None:
                        int_bit_num = NnbExporter.__compute_int_bit_num(array)
                        fp_pos = (Nnb.fp_pos_max[var.type] + 1) - int_bit_num
                    else:
                        pass  # do nothing
                    # convert float to fixed point values
                    scale = 1 << fp_pos
                    array = np.round(array * scale).astype(int)
                fmt = fmt_base.format(len(array))
                data = struct.pack(fmt, *array)
                index, pointer = self._alloc(data=data)
                var.data_index = index
            elif v.type == 'Buffer':
                # check fp_pos
                if var.type != Nnb.NN_DATA_TYPE_FLOAT and fp_pos is None:
                    msg = 'fp_pos must be specified for Buffer Variable'
                    raise ValueError(msg)
                # FIXME: remove the following workaround
                if n in vidx_to_abidx:
                    # n which is NOT in vidx_to_abidx can appear
                    # since NnpExpander doesn't handle --nnp-expand-network correctly
                    var.data_index = (vidx_to_abidx[n] + 1) * -1
                else:
                    # this var doesn't make sense, but add  it
                    # so that nn_network_t::variables::size is conserved
                    var.data_index = -1
            # check fp_pos and set var.fp_pos
            if var.type == Nnb.NN_DATA_TYPE_INT16 or var.type == Nnb.NN_DATA_TYPE_INT8:
                if 0 <= fp_pos or fp_pos <= Nnb.fp_pos_max[var.type]:
                    var.fp_pos = fp_pos
                else:
                    raise ValueError('invalid fp_pos was given')
            else:
                var.fp_pos = 0

            variable = struct.pack('IiIBi',
                                   var.id,
                                   var.shape.size, var.shape.list_index,
                                   ((var.fp_pos & 0xf) << 4 | (var.type & 0xf)),
                                   var.data_index)
            index, pointer = self._alloc(data=variable)
            vindexes.append(index)

        index, pointer = self._alloc(data=struct.pack(
            '{}I'.format(len(vindexes)), *vindexes))
        variables = self._List(len(vindexes), index)

        ####################################################################
        # Functions
        findexes = []
        for n, f in enumerate(self._info._network.function):

            function_data = struct.pack(
<<<<<<< HEAD
                'H', self._info._function_info[f.type]['id'])
=======
                'H', list(self._info._function_info.keys()).index(f.type))
>>>>>>> 8dba9ff8

            # Default function implementation is 0(float)
            if f.name not in settings['functions']:
                settings['functions'][f.name] = collections.OrderedDict()
                settings['functions'][f.name]['implement'] = 0

            function_data += struct.pack('H',
                                         settings['functions'][f.name]['implement'])

            finfo = self._info._function_info[f.type]

            finputs = [vindexes_by_name[i] for i in f.input]
            index, pointer = self._alloc(data=struct.pack(
                '{}I'.format(len(finputs)), *finputs))
            function_data += struct.pack('iI', len(finputs), index)

            foutputs = [vindexes_by_name[o] for o in f.output]
            index, pointer = self._alloc(data=struct.pack(
                '{}I'.format(len(foutputs)), *foutputs))
            function_data += struct.pack('iI', len(foutputs), index)

            if 'arguments' in finfo and len(finfo['arguments']) > 0:
                argfmt = ''
                values = []
                for an, arg in finfo['arguments'].items():
                    val = eval('f.{}_param.{}'.format(
                        finfo['snake_name'], an))

                    argfmt += nnabla.utils.converter.type_to_pack_format(
                        arg['type'])
                    if arg['type'] == 'bool':
                        values.append(val)
                    elif arg['type'] == 'double' or arg['type'] == 'float':
                        values.append(val)
                    elif arg['type'] == 'int64':
                        values.append(val)
                    elif arg['type'] == 'repeated int64':
                        index, pointer = self._alloc(
                            data=struct.pack('{}i'.format(len(val)), *val))
                        values.append(len(val))
                        values.append(index)
                    elif arg['type'] == 'Shape':
                        index, pointer = self._alloc(data=struct.pack(
                            '{}i'.format(len(val.dim)), *val.dim))
                        values.append(len(val.dim))
                        values.append(index)
                    elif arg['type'] == 'string':
                        val = arg['available_values'].index(val)
                        values.append(val)
                function_data += struct.pack(argfmt, *values)

            index, pointer = self._alloc(data=function_data)
            findexes.append(index)

        index, pointer = self._alloc(data=struct.pack(
            '{}I'.format(len(findexes)), *findexes))
        functions = self._List(len(findexes), index)

        network = struct.pack('IiIiIiIiIiIII',
                              version,
                              buffers.size,
                              buffers.list_index,
                              variables.size,
                              variables.list_index,
                              functions.size,
                              functions.list_index,
                              inputs.size,
                              inputs.list_index,
                              outputs.size,
                              outputs.list_index,
                              len(self._memory_index),
                              len(self._memory_data))
        memory = struct.pack('{}I'.format(
            len(self._memory_index)), *self._memory_index) + self._memory_data

        if settings_template_filename is not None and len(settings_template_filename) == 1:
            with open(settings_template_filename[0], 'w') as f:
                f.write(yaml.dump(settings, default_flow_style=False))

        with open(nnb_output_filename, 'wb') as f:
            f.write(network + memory)<|MERGE_RESOLUTION|>--- conflicted
+++ resolved
@@ -219,11 +219,7 @@
         for n, f in enumerate(self._info._network.function):
 
             function_data = struct.pack(
-<<<<<<< HEAD
                 'H', self._info._function_info[f.type]['id'])
-=======
-                'H', list(self._info._function_info.keys()).index(f.type))
->>>>>>> 8dba9ff8
 
             # Default function implementation is 0(float)
             if f.name not in settings['functions']:
