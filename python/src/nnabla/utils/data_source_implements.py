# Copyright (c) 2017 Sony Corporation. All Rights Reserved.
#
# Licensed under the Apache License, Version 2.0 (the "License");
# you may not use this file except in compliance with the License.
# You may obtain a copy of the License at
#
#     http://www.apache.org/licenses/LICENSE-2.0
#
# Unless required by applicable law or agreed to in writing, software
# distributed under the License is distributed on an "AS IS" BASIS,
# WITHOUT WARRANTIES OR CONDITIONS OF ANY KIND, either express or implied.
# See the License for the specific language governing permissions and
# limitations under the License.

'''data_source_implements
'''


from collections import OrderedDict
from time import sleep
import csv
import numpy
import os
import threading
import atexit
import queue

from .data_source import DataSource
from .data_source_loader import FileReader, load
from nnabla.logger import logger
from nnabla.utils.communicator_util import current_communicator
from nnabla.config import nnabla_config


class SimpleDataSource(DataSource):
    '''SimpleDataSource

    Get data from user defined function.

    '''

    def _get_data(self, position):
        return self._load_func(self._order[position])

    def reset(self):
        pass

    def __init__(self, load_func, num_examples, shuffle=False, rng=None):
        super(SimpleDataSource, self).__init__(shuffle=shuffle, rng=rng)
        super(SimpleDataSource, self).reset()
        self._load_func = load_func
        self._size = num_examples
        self._variables = ['x' + str(x)
                           for x in range(len(self._load_func(0)))]
        if shuffle:
            self._order = list(
                self._rng.permutation(list(range(self._size))))
        else:
            self._order = list(range(self._size))


class CachePrefetcher(object):
    def __init__(self, cachedir, variables):
        self._q = queue.Queue()
        self.file_name = None
        self._cachedir = cachedir
        self._variables = variables
        self._filereader = FileReader(self._cachedir)
        self._current_data = None
        self._thread = threading.Thread(target=self._worker)
        self._thread.setDaemon(True)
        self._thread.start()
        self._closed = False
        atexit.register(self.close)

    def read_cache(self, file_name, variables):
        retry = 1
        while True:
            if retry > 10:
                logger.log(99, 'read_cache() retry count over give up.')
                raise
            result = {}
            with open(file_name, 'rb') as f:
                for v in variables:
                    result[v] = numpy.load(f)
            if set(result.keys()) == set(variables):
                break
            else:
                logger.log(99, 'read_cache() fails retrying count {}/10.'.format(retry))
                retry += 1
        return result

    def _worker(self):
        while True:
            sleep(0.001)
            cache_file_name = self._q.get()
            self._current_data = {}
            if cache_file_name is None:
                self._q.task_done()
                break
            self._current_data = self.read_cache(self.file_name, self._variables)
            self._q.task_done()

    def request(self, cache_file_name):
        self.file_name = cache_file_name
        self._q.put(cache_file_name)

    def read(self):
        self._q.join()
        result = self._current_data
        self.file_name = None
        self._current_data = None
        return result

    def close(self):
        if not self._closed:
            self._q.join()
            self._q.put(None)
            self._q.join()
            self._closed = True


class CacheReaderWithPrefetch(object):
    def __init__(self, cachedir, num_threads, variables):
        self._variables = variables
        self._cache_prefetchers = [CachePrefetcher(cachedir, variables) for _ in range(num_threads)]
        self._closed = False
        atexit.register(self.close)

    def open_and_prefetch_cache(self, file_name, file_names_to_prefetch):
        cp_file_names = [cf.file_name for cf in self._cache_prefetchers]
        # print('cp files', cp_file_names)
        result = None
        for cf in self._cache_prefetchers:
            if cf.file_name == file_name:
                result = cf.read()
                break
        if not result:
            # print("no hit", file_name)
            result = cf.read_cache(file_name, self._variables)
        cp_file_names = [cf.file_name for cf in self._cache_prefetchers]
        for i, fn in enumerate(cp_file_names):
            if fn and fn not in file_names_to_prefetch:
                self._cache_prefetchers[i].read() # waste prefetched cache
                # print("wasted", fn)
        for fn in file_names_to_prefetch:
            if fn not in cp_file_names:
                try:
                    index = cp_file_names.index(None)
                    cp_file_names[index] = fn
                    self._cache_prefetchers[index].request(cp_file_names[index])
                except:
                    continue
        return result
    
    def close(self):
        if not self._closed:
            for cf in self._cache_prefetchers:
                cf.close()
            self._closed = True

class CacheDataSource(DataSource):
    '''
    Get data from file cache directly.
    '''

    def _get_next_data(self, filename, file_names_to_prefetch, retry=1):
        if retry > 10:
            logger.log(99, '_get_next_data() retry count over give up.')
            raise
<<<<<<< HEAD
        if self._cache_type == '.npy':
            next_data = self._cache_reader_with_prefetch.open_and_prefetch_cache(
                            filename, file_names_to_prefetch)
        else:
            # h5 format
            next_data = {}
            with self._filereader.open_cache(filename) as cache:
                for k, v in cache.items():
                    next_data[k] = v.value

        if current_communicator():
            if set(self._variables) != set(next_data.keys()):
                logger.log(99, '_get_data() fails at worker {} retrying count {}/10.'.format(
                    current_communicator().rank, retry))
                sleep(0.01)
                return self._get_next_data(filename, file_names_to_prefetch, retry+1)
        return next_data
=======
        next_data = {}
        with self._filereader.open_cache(filename) as cache:
            for k, v in cache.items():
                next_data[k] = v.value

            if current_communicator():
                if set(self._variables) != set(next_data.keys()):
                    logger.log(99, '_get_data() fails at worker {} retrying count {}/10.'.format(
                        current_communicator().rank, retry))
                    sleep(0.01)
                    self._get_next_data(filename, retry+1)
        self._next_data = next_data
>>>>>>> cc4aad0c

    def _get_data(self, position):

<<<<<<< HEAD
        if filename != self._current_filename:
            file_names_to_prefetch = [o[0] for o in self._order[position + self._max_length:position + self._max_length * self._num_of_threads:self._max_length]] if self._cache_type == ".npy" and self._num_of_threads > 0 else None
            self._current_data = self._get_next_data(filename, file_names_to_prefetch)
            self._current_filename = filename
=======
        with self._thread_lock:
            self._position = position

            filename, index = self._order[position]

            if filename != self._current_filename:
                self._get_next_data(filename)
                self._current_data = self._next_data
                self._current_filename = filename
>>>>>>> cc4aad0c

            data = [self._current_data[v][index] for v in self.variables]

            if self._normalize:
                data = [d.astype(numpy.float32) * (1.0 / 255.0)
                        if d.dtype == numpy.uint8 else d for d in data]
        return data

    def initialize_cache_files(self, filename):
        length = -1
        with self._filereader.open_cache(filename) as cache:

            # Check variables.
            if self._variables is None:
                self._variables = list(cache.keys())
            else:
                if current_communicator():
                    if not set(self._variables) == set(cache.keys()):
                        logger.log(99, 'Error at worker {} {} {}'.format(
                            current_communicator().rank, set(self._variables), set(cache.keys())))
                        raise

            for k, v in cache.items():
                if length < 0:
                    length = len(v)
                else:
                    assert(length == len(v))
                self._cache_files.append((filename, length))
                logger.info('{} {}'.format(filename, length))
            if length > self._max_length:
                self._max_length = length

    def initialize_cache_files_with_index(self, index_filename):
        self._filenames = []
        self._cache_files = []
        with open(index_filename, 'r') as f:
            reader = csv.reader(f)
            for row in reader:
                file_name = os.path.join(self._cachedir, row[0])
                self._filenames.append(file_name)
                length = int(row[1])
                self._cache_files.append((file_name, length))
                if length > self._max_length:
                    self._max_length = length
                if self._variables is None:
                    with self._filereader.open_cache(file_name) as cache:
                        # Check variables.
                        self._variables = list(cache.keys())

    def initialize_cache_info(self, info_filename):
        with open(info_filename, 'r') as f:
            self._variables = []
            reader = csv.reader(f)
            for row in reader:
                self._variables.append(row[0])

    def __init__(self, cachedir, shuffle=False, rng=None, normalize=False):
        super(CacheDataSource, self).__init__(shuffle=shuffle, rng=rng)

        self._current_data = {}
        self._current_filename = None

        self._cachedir = cachedir
        self._normalize = normalize
        self._filereader = FileReader(self._cachedir)
        self._num_of_threads = int(nnabla_config.get(
            'DATA_ITERATOR', 'cache_file_cache_num_of_threads'))
        self._variables = None

        self._generation = -1
        self._cache_files = []
        self._max_length = 1

        info_filename = os.path.join(self._cachedir, "cache_info.csv")
        if os.path.exists(info_filename):
            self.initialize_cache_info(info_filename)
            self._cache_type = '.npy'
        else:
            self._cache_type = '.h5'
        index_filename = os.path.join(self._cachedir, "cache_index.csv")
        if os.path.exists(index_filename):
            self.initialize_cache_files_with_index(index_filename)
        else:
            self._filenames = [f for f in self._filereader.listdir() if os.path.splitext(f)[1].lower() == ".h5"]
            for filename in self._filenames:
                self.initialize_cache_files(filename)

        logger.info('{}'.format(len(self._cache_files)))

        self._cache_reader_with_prefetch = CacheReaderWithPrefetch(self._cachedir, self._num_of_threads, self._variables)
        self._thread_lock = threading.Lock()

        self.reset()

    def reset(self):
        with self._thread_lock:
            super(CacheDataSource, self).reset()

            self._order = []

            if self._shuffle:
                for i in list(self._rng.permutation(list(range(len(self._cache_files))))):
                    filename, length = self._cache_files[i]
                    for j in list(self._rng.permutation(list(range(length)))):
                        self._order.append((filename, j))
            else:
                for i in range(len(self._cache_files)):
                    filename, length = self._cache_files[i]
                    for j in range(length):
                        self._order.append((filename, j))

            self._current_data = {}
            self._current_filename = None

            self._size = len(self._order)
            self._generation += 1


class CsvDataSource(DataSource):
    '''
    '''

    def _process_header(self, row):
        self._variables_dict = OrderedDict()
        self._columns = []
        for column, column_value in enumerate(row):

            # Analyze header "NAME[__INDEX][:LABELNAME]"
            # TODO: use regex instead of split....
            try:
                variable_with_index, label = column_value.split(':', 1)
            except:
                label = None
                variable_with_index = column_value
            try:
                variable, index = variable_with_index.split('__', 1)
            except:
                variable = variable_with_index
                index = None

            self._columns.append((variable, index, label))
            if index is None:
                self._variables_dict[variable] = {
                    'label': label, 'value': None}
            else:
                if variable not in self._variables_dict:
                    self._variables_dict[variable] = []
                self._variables_dict[variable].append(
                    {'label': label, 'value': None})

    def _process_row(self, row):
        values = OrderedDict()
        if len(row) == len(self._columns):
            for column, column_value in enumerate(row):
                variable, index, label = self._columns[column]
                if index is None:
                    values[variable] = self._get_value(
                        column_value, is_vector=True)
                else:
                    if variable not in values:
                        values[variable] = []
                    values[variable].append(self._get_value(column_value))
        return values.values()

    def _get_value(self, value, is_vector=False):
        try:
            if is_vector:
                value = [float(value)]
            else:
                value = float(value)
        except:
            ext = (os.path.splitext(value)[1]).lower()
            with self._filereader.open(value) as f:
                value = load(ext)(f, normalize=self._normalize)
        return value

    def _get_data(self, position):
        return tuple(self._process_row(self._rows[self._order[position]]))

    def __init__(self, filename, shuffle=False, rng=None, normalize=False):
        super(CsvDataSource, self).__init__(shuffle=shuffle, rng=rng)
        self._filename = filename
        self._normalize = normalize

        # Store contents of CSV file into the self._rows list.
        self._generation = -1
        self._rows = []
        self._filereader = FileReader(self._filename)
        with self._filereader.open() as f:
            csv_lines = [x.decode('utf-8') for x in f.readlines()]
            csvreader = csv.reader(csv_lines)
            first_line = True
            for row in csvreader:
                if first_line:
                    self._process_header(row)
                    first_line = False
                else:
                    self._rows.append(row)
                    self._size += 1
        self._order = list(range(self._size))
        self._variables = tuple(self._variables_dict.keys())
        self.reset()

    def reset(self):
        if self._shuffle:
            logger.debug('Shuffle start.')
            self._order = list(
                self._rng.permutation(list(range(self._size))))
            logger.debug('Shuffle end.')
        self._generation += 1
        super(CsvDataSource, self).reset()


class ConcatDataSource(DataSource):
    '''ConcatDataSource

    Wrapper DataSource for Multiple DataSources.

    '''

    def __init__(self, data_source_list, shuffle=True, rng=None):
        super(ConcatDataSource, self).__init__(shuffle=shuffle, rng=rng)
        self._data_sources = data_source_list

        self._sw_points = list(map(
            lambda s: sum(
                [x.size for x in data_source_list[:data_source_list.index(s) + 1]]),
            data_source_list))  # Switching DataSource index

        self._size = self._sw_points[-1]
        self._variables = data_source_list[0].variables
        self.reset()

    def _get_data(self, position):
        idx = self._indexes[position]
        for i, data_bound in enumerate(self._sw_points):
            if idx < data_bound:
                _idx = idx - self._sw_points[i - 1] if i > 0 else idx
                return self._data_sources[i]._get_data(_idx)
        return None

    def reset(self):
        # reset method initilize self._indexes
        if self._shuffle:
            self._indexes = self._rng.permutation(self._size)
        else:
            self._indexes = numpy.arange(self._size)
        super(ConcatDataSource, self).reset()<|MERGE_RESOLUTION|>--- conflicted
+++ resolved
@@ -168,7 +168,6 @@
         if retry > 10:
             logger.log(99, '_get_next_data() retry count over give up.')
             raise
-<<<<<<< HEAD
         if self._cache_type == '.npy':
             next_data = self._cache_reader_with_prefetch.open_and_prefetch_cache(
                             filename, file_names_to_prefetch)
@@ -186,39 +185,13 @@
                 sleep(0.01)
                 return self._get_next_data(filename, file_names_to_prefetch, retry+1)
         return next_data
-=======
-        next_data = {}
-        with self._filereader.open_cache(filename) as cache:
-            for k, v in cache.items():
-                next_data[k] = v.value
-
-            if current_communicator():
-                if set(self._variables) != set(next_data.keys()):
-                    logger.log(99, '_get_data() fails at worker {} retrying count {}/10.'.format(
-                        current_communicator().rank, retry))
-                    sleep(0.01)
-                    self._get_next_data(filename, retry+1)
-        self._next_data = next_data
->>>>>>> cc4aad0c
 
     def _get_data(self, position):
 
-<<<<<<< HEAD
         if filename != self._current_filename:
             file_names_to_prefetch = [o[0] for o in self._order[position + self._max_length:position + self._max_length * self._num_of_threads:self._max_length]] if self._cache_type == ".npy" and self._num_of_threads > 0 else None
             self._current_data = self._get_next_data(filename, file_names_to_prefetch)
             self._current_filename = filename
-=======
-        with self._thread_lock:
-            self._position = position
-
-            filename, index = self._order[position]
-
-            if filename != self._current_filename:
-                self._get_next_data(filename)
-                self._current_data = self._next_data
-                self._current_filename = filename
->>>>>>> cc4aad0c
 
             data = [self._current_data[v][index] for v in self.variables]
 
