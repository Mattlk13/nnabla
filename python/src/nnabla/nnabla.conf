[DATA_ITERATOR]
# File cache size.
#
# DataSourceWithFileCache store this number of data into cache file.
#
<<<<<<< HEAD
# Default value is 1000
=======
# Default value is 100
>>>>>>> eca95f60
data_source_file_cache_size = 100

# Cache file location(directory)
#
# If this entry is not empty and cache_dir does not specified,
# DataSourceWithFileCache will use this directory instead of system
# default temporary directory.
#
# Default value is EMPTY
data_source_file_cache_location =

# Max size of memory cache buffer size.
#
# If total data size is smaller
# than this value, DataSourceWithMemoryCache will store all data into
# cache buffer.
#
# Default value is 1G bytes.
data_source_buffer_max_size = 1073741824

[LOG]
# Log file name.
#
# If this entry is empty, file log is store into /tmp/nbla.log.
#
# Default value is EMPTY
log_file_name =

# Log level for file.
# Default value is DEBUG
log_file_level = DEBUG

# Log format for file.
log_file_format = %(asctime)s [%(name)s][%(levelname)s]: %(pathname)s : %(funcName)s : %(lineno)s : %(message)s

# Log level for console.
log_console_level = WARNING

# Log format for console.
log_console_format = %(asctime)s [%(name)s]: %(message)s<|MERGE_RESOLUTION|>--- conflicted
+++ resolved
@@ -3,11 +3,7 @@
 #
 # DataSourceWithFileCache store this number of data into cache file.
 #
-<<<<<<< HEAD
-# Default value is 1000
-=======
 # Default value is 100
->>>>>>> eca95f60
 data_source_file_cache_size = 100
 
 # Cache file location(directory)
