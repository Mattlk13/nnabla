--- conflicted
+++ resolved
@@ -428,12 +428,9 @@
 IFFT:
   float: [float]
 #  half: [Half]
-<<<<<<< HEAD
+Prune:
+  float: [float]
+  Half: [Half]
 Assign:
   float: [float]
-  half: [Half]
-=======
-Prune:
-  float: [float]
-  Half: [Half]
->>>>>>> 271ab443
+  half: [Half]